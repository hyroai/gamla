--- conflicted
+++ resolved
@@ -247,11 +247,7 @@
 #: Performs an http POST request of json data.
 #: Expects the payload to be a json serializable object.
 #:
-<<<<<<< HEAD
 #: >>> response = post_json_async(30, "https://www.someurl.com/post_data", { "name": "Danny" })
-post_json_async = post_json_with_extra_headers_and_params_async({}, {})
-=======
-#:    >>> response = post_json_async(30, "https://www.someurl.com/post_data", { "name": "Danny" })
 post_json_async = post_json_with_extra_headers_and_params_async({}, {})
 
 
@@ -273,5 +269,4 @@
                 raise exception
             return await retry(exception, times - 1, wait_seconds, f)(*args, **kwargs)
 
-    return retry_inner
->>>>>>> 96f11f7f
+    return retry_inner