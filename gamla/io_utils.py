--- conflicted
+++ resolved
@@ -3,11 +3,7 @@
 import functools
 import logging
 import time
-<<<<<<< HEAD
-from typing import Callable, Text
-=======
 from typing import Callable, Dict, Text
->>>>>>> 2e306e0e
 
 import async_timeout
 import httpx
