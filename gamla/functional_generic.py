--- conflicted
+++ resolved
@@ -274,7 +274,6 @@
 case_dict = compose_left(dict.items, tuple, case)
 
 
-<<<<<<< HEAD
 async def _await_dict(value):
     if isinstance(value, dict) or isinstance(value, frozendict.frozendict):
         return await pipe(
@@ -302,44 +301,34 @@
                 value,
                 curried.map(map_dict(nonterminal_mapper, terminal_mapper)),
                 tuple,
-=======
+            )
+        return terminal_mapper(value)
+
+    if anymap(asyncio.iscoroutinefunction, [nonterminal_mapper, terminal_mapper]):
+        return compose_left(map_dict_inner, _await_dict)
+
+    return map_dict_inner
+
+
+def _iterdict(d):
+    results = []
+    map_dict(toolz.identity, results.append)(d)
+    return results
+
+
+_has_coroutines = compose_left(_iterdict, anymap(asyncio.iscoroutinefunction))
+
+
 def apply_spec(spec):
     """
     >>> spec = {"len": len, "sum": sum}
     >>> apply_spec(spec)([1,2,3,4,5])
     {'len': 5, 'sum': 15}
+
+    Notes:
+    - The dictionary can be nested.
+    - Returned function will be async iff any leaf is an async function.
     """
-
-    if anymap(asyncio.iscoroutinefunction, spec.values()):
-
-        async def apply_spec_async(input_value):
-            results = await toolz.pipe(
-                spec,
-                dict.values,
-                curried.map(
-                    toolz.compose_left(functional.apply(input_value), to_awaitable),
-                ),
-                functional.star(asyncio.gather),
->>>>>>> 38b2ab75
-            )
-        return terminal_mapper(value)
-
-    if anymap(asyncio.iscoroutinefunction, [nonterminal_mapper, terminal_mapper]):
-        return compose_left(map_dict_inner, _await_dict)
-
-    return map_dict_inner
-
-
-def _iterdict(d):
-    results = []
-    map_dict(toolz.identity, results.append)(d)
-    return results
-
-
-_has_coroutines = compose_left(_iterdict, anymap(asyncio.iscoroutinefunction))
-
-
-def apply_spec(spec):
     if _has_coroutines(spec):
 
         async def apply_spec_async(*args, **kwargs):
