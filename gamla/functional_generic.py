import asyncio
import functools
import inspect
import itertools
import typing
from operator import not_
from typing import (
    Any,
    Callable,
    Coroutine,
    Dict,
    Generator,
    Iterable,
    Mapping,
    Text,
    Tuple,
    Type,
    TypeVar,
    Union,
)

<<<<<<< HEAD
from gamla import (
    apply_utils,
    data,
    excepts_decorator,
    function_editing,
    functional,
    operator,
    type_safety,
)
=======
from gamla import apply_utils, data, dict_utils, excepts_decorator, functional, operator
>>>>>>> 944d81c9
from gamla.optimized import async_functions, sync


def compose_left(*funcs):
    """Compose sync and async functions to operate in series.

    Returns a function that applies other functions in sequence. The returned
    function will be an async function iff at least one of the functions in the
    sequence is async.

    Functions are applied from left to right so that
    ``compose_left(f, g, h)(x, y)`` is the same as ``h(g(f(x, y)))``.

    >>> inc = lambda i: i + 1
    >>> compose_left(inc, str)(3)
    '4'

    See Also:
        compose
        pipe
    """
    return compose(*reversed(funcs))


def curried_map(f):
    """Constructs a function that maps elements of a given iterable using the given function.

    Returns an async function iff `f` is async, else returns a sync function.

    >>> inc = lambda i: i + 1
    >>> curried_map(inc)([3, 4, 5])
    [4, 5, 6]
    """
    if asyncio.iscoroutinefunction(f):
        return async_functions.map(f)
    return sync.map(f)


def curried_to_binary(f):
    """Constructs a function from a given higher order function and returns its first order counterpart.
    The given higher order function, `f` is must be a unary function
    Returns an async function iff `f` is async, else returns a sync function.

    >>> inc = lambda i: i + 1
    >>> f = curried_to_binary(curried_map)
    >>> f(inc, [1, 2, 3])
    [2, 3, 4]
    """

    def internal(param1, param2):
        return f(param1)(param2)

    return internal


def any_is_async(funcs):
    return any(map(asyncio.iscoroutinefunction, funcs))


# Copying `toolz` convention.
# TODO(uri): Far from a perfect id, but should work most of the time.
# Improve by having higher order functions create meaningful names (e.g. `map`).
def _get_name_for_function_group(funcs):
    return "_OF_".join(map(lambda x: x.__name__, funcs))


def _match_return_typing(x: Callable, y: Callable) -> Dict:
    if hasattr(y, "__annotations__"):
        if "return" in y.__annotations__:
            return {**x.__annotations__, "return": y.__annotations__["return"]}
        if "return" in x.__annotations__:
            return dict_utils.remove_key("return")(x.__annotations__)
        return x.__annotations__
    if "return" in x.__annotations__:
        return dict_utils.remove_key("return")(x.__annotations__)
    return x.__annotations__


class _TypeError(Exception):
    pass


_get_unary_input_typing = sync.compose_left(
    typing.get_type_hints,
    sync.when(operator.inside("return"), functional.remove_key("return")),
    dict.values,
    operator.head,
)


def _pretty_print_function_name(f: Callable) -> str:
    if hasattr(f, "__code__"):
        return f"{f.__code__.co_filename}:{f.__code__.co_firstlineno}:{f.__name__}"
    return f.__name__


def _mismatch_message(source: Callable, destination: Callable) -> str:
    return "\n".join(
        [
            "",
            f"source: {_pretty_print_function_name(source)}",
            f"destination: {_pretty_print_function_name(destination)}",
            str(typing.get_type_hints(source)["return"]),
            str(_get_unary_input_typing(destination)),
        ],
    )


def compose(*funcs):
    """Compose sync and async functions to operate in series.

    Returns a function that applies other functions in sequence. The returned
    function will be an async function iff at least one of the functions in the
    sequence is async.

    Functions are applied from right to left so that
    ``compose(f, g, h)(x, y)`` is the same as ``f(g(h(x, y)))``.

    >>> inc = lambda i: i + 1
    >>> compose(str, inc)(3)
    '4'

    See Also:
        compose_left
        pipe
    """
    prev = funcs[0]
    for f in funcs[1:]:
        if not type_safety.composable(prev, f, None):
            raise _TypeError(_mismatch_message(f, prev))
        prev = f

    if any_is_async(funcs):
        composed = async_functions.compose(*funcs)
    else:
        composed = sync.compose(*funcs)
    composed = functools.wraps(operator.last(funcs))(composed)
    composed.__code__ = function_editing.fit_to_frame(
        composed,
        inspect.currentframe().f_back.f_back,
    )
    composed.__name__ = _get_name_for_function_group(funcs)
    composed.__annotations__ = _match_return_typing(composed, operator.head(funcs))
    return composed


def compose_many_to_one(incoming: Iterable[Callable], f: Callable):
    """Returns a function that applies an itterable of other functions into a
    single sink function. The returned function will be an async function iff
    at least one of the given functions is async.

    ``compose_many_to_one([f, g, k], h)(x, y)`` is the same as ``h(f(x,y), g(x, y), k(x, y))``.

    >>> compose_many_to_one([sum, sum], lambda x, y: x + y)([1, 2, 3])
    12

    See Also:
        juxt
        compose_left
    """
    return compose_left(juxt(*incoming), star(f))


def after(f1):
    """Second-order composition of `f1` over `f2`.

    A 'delayed' pipeline, i.e return a function that, given f2, will wait for f2's arguments, and when given, will return f1(f2(args)).
    >>> allmap = gamla.compose_left(gamla.map, gamla.after(all))
    >>> allmap(lambda x: x == 1)([1, 2, 3])
    False
    """

    def after(f2):
        return compose(f1, f2)

    return after


def before(f1):
    """Second-order composition of `f2` over `f1`."""

    def before(f2):
        return compose_left(f1, f2)

    return before


def lazyjuxt(
    *funcs: Tuple[Callable, ...]
) -> Union[Callable[..., Generator], Callable[..., Coroutine[None, None, Tuple]]]:
    """Create a function that applies each function in `funcs` to its arguments and returns a generator for the results.

    Applies the supplied functions lazily as the returned generator is iterated.
    Reverts to eager implementation if any of `funcs` is async.

    >>> inc = lambda x: x + 1
    >>> double = lambda x: x * 2
    >>> tuple(lazyjuxt(inc, double)(10))
    (11, 20)
    """
    if any_is_async(funcs):
        funcs = tuple(map(after(async_functions.to_awaitable), funcs))

        async def lazyjuxt_async(*args, **kwargs):
            return await asyncio.gather(*map(lambda f: f(*args, **kwargs), funcs))

        return lazyjuxt_async

    def lazyjuxt(*args, **kwargs):
        for f in funcs:
            yield f(*args, **kwargs)

    return lazyjuxt


def juxt(*funcs: Callable) -> Callable[..., Tuple]:
    """Create a function that applies each function in :funcs: to its arguments and returns a tuple of the results.

    >>> inc = lambda x: x + 1
    >>> double = lambda x: x * 2
    >>> juxt(inc, double)(10)
    (11, 20)
    """
    if any_is_async(funcs):
        funcs = tuple(map(after(async_functions.to_awaitable), funcs))

        async def juxt_async(*args, **kwargs):
            return await asyncio.gather(*map(lambda f: f(*args, **kwargs), funcs))

        return compose(tuple, juxt_async)

    def juxt(*args, **kwargs):
        return tuple(func(*args, **kwargs) for func in funcs)

    return juxt


#: Pass a value through a list of functions, return `True` iff all functions returned `True`-ish values.
#:
#: >>> f = alljuxt(gamla.identity, gamla.greater_than(1), gamla.greater_than(10))
#: >>> f(100)
#: True
#: >>> f(10)
#: False
alljuxt = compose(after(all), lazyjuxt)

#: Pass a value through a list of functions, return `True` if at least one function returned a `True`-ish value.
#   Note: evaluation is lazy, i.e. returns on first `True`.
#:
#: >>> f = anyjuxt(gamla.identity, gamla.greater_than(1), gamla.greater_than(10))
#: >>> f(100)
#: True
#: >>> f(10)
#: True
#: >>> f(0)
#: False
anyjuxt = compose(after(any), lazyjuxt)

#: Create a function that calls the supplied functions, and chains the results.
#: Assumes the supplied functions return Iterables.
#: >>> f = juxtcat(range,range)
#: >>> tuple(f(5))
#: (0 ,1 ,2 ,3 ,4 ,0 ,1 ,2 ,3 ,4)
juxtcat = compose(after(itertools.chain.from_iterable), lazyjuxt)


def ternary(condition, f_true, f_false):
    """Returns a function that computes `f_true` or `f_false` according to
    `condition`. The functions are applied with the same input.
    The returned function will be an async function if at least one of the given
    functions is async.

    >>> f = ternary(gamla.greater_than(5), gamla.identity, lambda i: -i)
    >>> f(6)
    '6'
    >>> f(3)
    '-3'
    """
    if any_is_async([condition, f_true, f_false]):

        async def ternary_inner_async(*args, **kwargs):
            return (
                await async_functions.to_awaitable(f_true(*args, **kwargs))
                if await async_functions.to_awaitable(condition(*args, **kwargs))
                else await async_functions.to_awaitable(f_false(*args, **kwargs))
            )

        return ternary_inner_async

    return sync.ternary(condition, f_true, f_false)


def when(condition: Callable, f_true: Callable) -> Callable:
    """Returns `f_true(args)` if `condition(args)` returns true, else returns args.

    >>> f = when(gamla.greater_than(5), lambda i: -i)
    >>> f(6)
    '-6'
    >>> f(3)
    '3'
    """
    return ternary(condition, f_true, operator.identity)


def unless(condition, f_false):
    """Returns a function that computes `f_false` if `condition` is met.
    Otherwise will return the input unchanged.
    `condition` and `f_false` are applied with the same input.


    >>> f = unless(gamla.greater_than(5), lambda i: -i)
    >>> f(6)
    '6'
    >>> f(3)
    '-3'
    """
    return ternary(condition, operator.identity, f_false)


def first(*funcs, exception_type: Type[Exception]):
    """Constructs a function that computes all functions from `funcs`, and returns the first function that doesn't throw an exception of type `exception_type`. The
    function is async if at least one of the given functions is async. If all functions throw the
    given `exception_type`, `exception_type` will be raised.

    >>> f = gamla.first(gamla.second, gamla.head, exception_type=StopIteration)
    >>> f([1,2])
    '2'
    >>> f([1])
    '1'
    >>> f([])
    StopIteration raised
    """
    if any_is_async([*funcs]):

        async def inner_async(*args, **kwargs):
            for func in funcs:
                try:
                    return await async_functions.to_awaitable(func(*args, **kwargs))
                except exception_type:
                    pass
            raise exception_type

        return inner_async

    def inner(*args, **kwargs):
        for func in funcs:
            try:
                return func(*args, **kwargs)
            except exception_type:
                pass
        raise exception_type

    return inner


class PipeNotGivenAnyFunctions(Exception):
    pass


def pipe(val, *funcs):
    """Pipe a value through a sequence of functions

    I.e. ``pipe(val, f, g, h)`` is equivalent to ``h(g(f(val)))``

    >>> double = lambda i: 2 * i
    >>> pipe(3, double, str)
    '6'
    """
    if not funcs:
        raise PipeNotGivenAnyFunctions
    if any_is_async(funcs):
        return async_functions.compose(*reversed(funcs))(val)
    for f in funcs:
        val = f(val)
    return val


#: Map an iterable using a function, return `True` iff all mapped values are `True`-ish.
#: >>> f = allmap(lambda x: x % 2 == 0)
#: >>> f([1, 2, 3, 4, 5])
#: False
#: >>> f([2, 4, 6, 8, 10])
#: True
allmap = compose(after(all), curried_map)

#: Map an iterable using a function, return `True` if at least one mapped value is `True`-ish.
#: Note: evaluation is lazy, i.e. returns on first `True`.
#: >>> f = anymap(lambda x: x % 2 == 0)
#: >>> f([1, 2, 3, 4, 5])
#: True
#: >>> f([1, 3, 5, 7, 9])
#: False
anymap = compose(after(any), curried_map)

#: Constructs a function that applies the given function to items of a given dictionary.
#: Returns an async function iff the filter function is async, else returns a sync function.
#:
#: >>> f = itemmap(gamla.star(lambda key, val: (key, val + key)))
#: >>> f({1: 2, 2: 3})
#: {1: 3, 2: 5}
itemmap = compose(after(dict), before(dict.items), curried_map)

#: Creates a function that maps supplied mapper over the keys of a dict.
#:
#: >>> f = keymap(lambda k: k + 1)
#: >>> f({1:"a",2:"b",3:"c",4:"d"})
#: {
#:   2: "a",
#:   3: "b",
#:   4: "c",
#:   5: "d"
#: }
keymap = compose(
    itemmap,
    lambda f: juxt(f, operator.second),
    before(operator.head),
)

#: Creates a function then maps the supplied mapper over the values of a dict.
#:
#: >>> f = valmap(gamla.add(1))
#: >>> f({ "a": 1, "b": 2, "c": 3 })
#: {
#: "a": 2
#: "b": 3
#: "c": 4
#: }
valmap = compose(
    itemmap,
    lambda f: juxt(operator.head, f),
    before(operator.second),
)


def pair_with(f):
    """Returns a function that given a value x, returns a tuple of the form: (f(x), x).

    >>> add_one = pair_with(lambda x: x + 1)
    >>> add_one(3)
    (4, 3)
    """
    return juxt(f, operator.identity)


def pair_right(f):
    """Returns a function that given a value x, returns a tuple of the form: (x, f(x)).

    >>> add_one = pair_right(lambda x: x + 1)
    >>> add_one(3)
    (3, 4)
    """
    return juxt(operator.identity, f)


#: Constructs a function that filters elements of a given iterable for which function returns true.
#: Returns an async function iff the filter function is async, else returns a sync function.
#:
#: >>> f = curried_filter(gamla.greater_than(10))
#: >>> f([1, 2, 3, 11, 12, 13])
#: [11, 12, 13]
curried_filter = compose(
    after(
        sync.compose(
            sync.map(operator.second),
            sync.filter(operator.head),
        ),
    ),
    curried_map,
    pair_with,
)

#: Constructs a function that filters items of a given dictionary for which function returns true.
#: Returns an async function iff the filter function is async, else returns a sync function.
#:
#: >>> f = itemfilter(
#: ...     alljuxt(
#: ...         compose_left(gamla.head, gamla.contains("gamla")),
#: ...         compose_left(gamla.second, gamla.greater_than(10)),
#: ...     )
#: ... )
#: >>> f({"gamla": 11, "gaml": 9, "f":12})
#: {'gamla': 11}
itemfilter = compose(after(dict), before(dict.items), curried_filter)

#: Create a function that filters a dict using a predicate over keys.
#:
#: >>> f = keyfilter(lambda k: k > 2)
#: >>> f({1:"a",2:"b",3:"c",4:"d"})
#: {
#:   3: "c",
#:   4: "d"
#: }
keyfilter = compose(
    itemfilter,
    before(operator.head),
)

#: Create a function that filters a dict using a predicate over values.
#:
#: >>> f = valefilter(lambda k: k > 2)
#: >>> f({"a": 1, "b": 2, "c": 3, "d": 4})
#: {
#:   "c": 3,
#:   "d": 4
#: }
valfilter = compose(
    itemfilter,
    before(operator.second),
)

#: Complement of a boolean function.
#:
#: >>> f = complement(gamla.greater_than(5))
#: >>> f(10)
#: False
#: >>> f(1)
#: True
complement = after(not_)

#: Constructs a function that removes elements of a given iterable for which function returns true.
#: Returns an async function iff the filter function is async, else returns a sync function.
#:
#: >>> f = remove(gamla.greater_than(10))
#: >>> tuple(f([1, 2, 3, 11, 12, 13]))
#: (1, 2, 3)
remove = compose(curried_filter, complement)

_make_async = sync.after(async_functions.to_awaitable)


def case(predicates_and_mappers: Tuple[Tuple[Callable, Callable], ...]):
    """Applies mappers to values according to predicates. If no predicate matches, raises `gamla.functional_generic.NoConditionMatched`.
    >>> f = case(((gamla.less_than(10), gamla.identity), (gamla.greater_than(10), gamla.add(100))))
    >>> f(5)
    5
    >>> f(15)
    115
    >>> f(10)
    `NoConditionMatched`
    """
    if any_is_async(operator.concat(predicates_and_mappers)):
        predicates, mappers = zip(*predicates_and_mappers)
        predicates = tuple(map(_make_async, predicates))
        mappers = tuple(map(_make_async, mappers))

        async def case_async(*args, **kwargs):
            for is_matched, mapper in zip(
                await asyncio.gather(*map(lambda f: f(*args, **kwargs), predicates)),
                mappers,
            ):
                if is_matched:
                    return await mapper(*args, *kwargs)
            raise sync.NoConditionMatched({"input args": args, "input kwargs": kwargs})

        return case_async

    return sync.case(predicates_and_mappers)


#: Applies functions to values according to predicates given in a dict. Raises `gamla.NoConditionMatched` if no predicate matches.
#: >>> f = case_dict({gamla.less_than(10): gamla.identity, gamla.greater_than(10): gamla.add(100)})
#: >>> f(5)
#: 5
#: >>> f(15)
#: 115
#: >>> f(10)
#: `NoConditionMatched`
case_dict = sync.compose_left(dict.items, tuple, case)


async def _await_dict(value):
    if isinstance(value, dict) or isinstance(value, data.frozendict):
        return await pipe(
            value,
            # In case input is a `frozendict`.
            dict,
            valmap(_await_dict),
        )
    if isinstance(value, Iterable):
        return await pipe(value, async_functions.map(_await_dict), type(value))
    return await async_functions.to_awaitable(value)


def map_dict(nonterminal_mapper: Callable, terminal_mapper: Callable):
    f = sync.map_dict(nonterminal_mapper, terminal_mapper)
    if any_is_async([nonterminal_mapper, terminal_mapper]):
        return compose_left(f, _await_dict)
    return f


def _iterdict(d):
    results = []
    map_dict(operator.identity, results.append)(d)
    return results


_has_coroutines = compose_left(_iterdict, any_is_async)


def apply_spec(spec: Dict):
    """Named transformations of a value using named functions.

    >>> spec = {"len": len, "sum": sum}
    >>> apply_spec(spec)([1,2,3,4,5])
    {'len': 5, 'sum': 15}

    Notes:
    - The dictionary can be nested.
    - Returned function will be async iff any leaf is an async function.
    """
    if _has_coroutines(spec):

        async def apply_spec_async(*args, **kwargs):
            return await map_dict(
                operator.identity,
                compose_left(
                    apply_utils.apply(*args, **kwargs),
                    async_functions.to_awaitable,
                ),
            )(spec)

        return apply_spec_async

    def apply_spec_sync(*args, **kwargs):
        return sync.map_dict(operator.identity, lambda f: f(*args, **kwargs))(spec)

    return apply_spec_sync


#: Construct a function that applies the i'th function in an iterable
#  on the i'th element of a given iterable
#:
#: Note: Number of functions should be equal to the number of elements in the given iterable
#:
#: >>> stack([lambda x:x+1, lambda x:x-1])((5, 5))
#: (6, 4)
stack = compose_left(
    enumerate,
    sync.map(
        sync.star(lambda i, f: compose(f, lambda x: x[i])),
    ),
    sync.star(juxt),
)


def bifurcate(*funcs):
    """Serially run each function on tee'd copies of a sequence.
    If the sequence is a generator, it is duplicated so it will not be exhausted (which may incur a substantial memory signature in some cases).
    >>> f = bifurcate(sum, gamla.count)
    >>> seq = map(gamla.identity, [1, 2, 3, 4, 5])
    >>> f(seq)
    (15, 5)
    """
    return compose_left(iter, lambda it: itertools.tee(it, len(funcs)), stack(funcs))


def value_to_dict(key: Text):
    """Converts a string and Any input to a dict object.

    >>> value_to_dict("hello")("world")
    {'hello': 'world'}
    """
    return compose_left(
        functional.wrap_tuple,
        functional.prefix(key),
        functional.wrap_tuple,
        dict,
    )


_ReducerState = TypeVar("_ReducerState")
_ReducedElement = TypeVar("_ReducedElement")
Reducer = Callable[[_ReducerState, _ReducedElement], _ReducerState]


def reduce_curried(
    reducer: Reducer,
    initial_value: _ReducerState,
) -> Callable[[Iterable[_ReducedElement]], _ReducerState]:
    if asyncio.iscoroutinefunction(reducer):

        async def reduce_async(elements):
            state = initial_value
            for element in elements:
                state = await reducer(state, element)
            return state

        return reduce_async

    return sync.reduce(reducer, initial_value)


def scan(
    reducer: Reducer,
    initial_value: _ReducerState,
) -> Callable[[Iterable[_ReducedElement]], Tuple[_ReducerState, ...]]:
    """Like `reduce`, but keeps history of states.

    See https://en.wikipedia.org/wiki/Prefix_sum#Scan_higher_order_function."""

    if asyncio.iscoroutinefunction(reducer):

        async def reduce_keeping_history_async(
            past_states: Tuple[_ReducerState, ...], element: _ReducedElement
        ) -> Tuple[_ReducerState, ...]:
            return (*past_states, await reducer(operator.last(past_states), element))

        return reduce_curried(reduce_keeping_history_async, (initial_value,))

    def reduce_keeping_history(
        past_states: Tuple[_ReducerState, ...],
        element: _ReducedElement,
    ) -> Tuple[_ReducerState, ...]:
        return (*past_states, reducer(operator.last(past_states), element))

    return reduce_curried(reduce_keeping_history, (initial_value,))


#: Constructs a function that will return the first element of an iterable,
#: that returns True when used with the the given function. If no element
#: in the iterable returns True, None is returned.
#:
#: >>> f = find(gamla.greater_than(10))
#: >>> f([1, 2, 3, 11, 12, 13])
#: 11
#: >>> f([1, 2, 3])
#: None
find = compose(
    after(
        excepts_decorator.excepts(
            StopIteration,
            operator.just(None),
            operator.head,
        ),
    ),
    curried_filter,
)


#: Constructs a function that will return the index of an element of an iterable,
#: that returns True when used with the the given function. If no element
#  in the iterable returns True, -1 is returned.
#:
#: >>> f = find(gamla.greater_than(10))
#: >>> f([1, 2, 3, 11, 12, 13])
#: 11
#: >>> f([1, 2, 3])
#: -1
#:
#: See Also:
#:  - find
find_index = compose_left(
    before(operator.second),
    find,
    before(enumerate),
    after(ternary(operator.equals(None), operator.just(-1), operator.head)),
)


def _inner_merge_with(dicts):
    if len(dicts) == 1 and not isinstance(dicts[0], Mapping):
        dicts = dicts[0]
    result = {}
    for d in dicts:
        for k, v in d.items():
            if k in result:
                result[k].append(v)
            else:
                result[k] = [v]
    return result


map_filter_empty = compose_left(curried_map, after(curried_filter(operator.identity)))


def merge_with(f):
    if asyncio.iscoroutinefunction(f):

        async def merge_with(*dicts):
            result = _inner_merge_with(dicts)
            return await valmap(f)(result)

        return merge_with

    def merge_with(*dicts):
        result = _inner_merge_with(dicts)
        return sync.valmap(f)(result)

    return merge_with


merge = sync.compose_left(lambda *x: x if len(x) > 1 else x[0], sync.merge)
mapcat = compose_left(curried_map, after(operator.concat))

_K = TypeVar("_K")


def _groupby_helper(state, current):
    x = state or []
    x.append(current)
    return x


def groupby(
    key: Callable[[_ReducedElement], _K],
) -> Callable[[Iterable[_ReducedElement]], Mapping[_K, Tuple[_ReducedElement, ...]]]:
    """Return a mapping `{y: {x s.t. key(x) = y}}.`

    >>> names = ['alice', 'bob', 'barbara', 'frank', 'fred']
    >>> f = groupby(gamla.head)
    >>> f(names)
    {"a": ("alice",),
     "b": ("bob", "barbara"),
     "f": ("frank", "fred")}
    """
    return compose_left(
        functional.groupby_many_reduce(
            compose_left(key, functional.wrap_tuple),
            _groupby_helper,
        ),
        sync.valmap(tuple),
    )


def side_effect(f: Callable):
    """Runs `f` on `x`, returns `x`

    >>> log_and_add = compose_left(side_effect(print), add(1)))
    >>> log_and_add(2)
    2
    3
    """
    if asyncio.iscoroutinefunction(f):

        async def do(x):
            await f(x)
            return x

    else:

        def do(x):
            f(x)
            return x

    return do


def count_by_many(f: Callable[[Any], Iterable]) -> Dict[Any, int]:
    """Counts elements of a collection by a key function `f`.

    >>> count_by_many(
    ...     gamla.juxt(
    ...         operator.head,
    ...         gamla.last,
    ...     )
    ... )(["aa", "ab", "ac", "bc"])
    {'a': 3, 'b': 2, 'c': 2}
    """
    return functional.groupby_many_reduce(
        f,
        lambda x, _: x + 1 if x else 1,
    )


countby_many = count_by_many

#: Like `count_by_many` but with a function that returns a single key.
count_by = compose_left(after(functional.wrap_tuple), count_by_many)

#: Like `stack` but doesn't require additional brackets.
packstack = compose_left(operator.pack, stack)
#: Runs `packstack` with given functions, then runs `all` on the output.
allstack = compose_left(packstack, after(all))
#: Runs `packstack` with given functions, then runs `any` on the output.
anystack = compose_left(packstack, after(any))


def _choose_by_async(f_sync, f_async):
    def choose_by_async(f):
        if inspect.iscoroutinefunction(f):
            return f_async(f)
        return f_sync(f)

    return choose_by_async


#: Turns a variadic function into an unary one that gets a tuple of args to the original function.
#:
#: >>> pipe((2, 3), star(lambda x, y: x + y))
#: 5
star = _choose_by_async(sync.star, async_functions.star)

#: Turns a variadic function into an unary one that gets a dict of keywoded args to the original function.
#:
#: >>> pipe(({"x": 2, "y": 3}), double_star(lambda x, y: x + y))
#: 5
double_star = _choose_by_async(sync.double_star, async_functions.double_star)

#: Return a dict with number of occurrences of each value in a sequence.
#: >>> frequencies(['cat', 'cat', 'ox', 'pig', 'pig', 'cat'])
#: {'cat': 3, 'ox': 1, 'pig': 2}
frequencies = count_by(operator.identity)<|MERGE_RESOLUTION|>--- conflicted
+++ resolved
@@ -19,19 +19,16 @@
     Union,
 )
 
-<<<<<<< HEAD
 from gamla import (
     apply_utils,
     data,
+    dict_utils,
     excepts_decorator,
     function_editing,
     functional,
     operator,
     type_safety,
 )
-=======
-from gamla import apply_utils, data, dict_utils, excepts_decorator, functional, operator
->>>>>>> 944d81c9
 from gamla.optimized import async_functions, sync
 
 
@@ -116,7 +113,7 @@
 
 _get_unary_input_typing = sync.compose_left(
     typing.get_type_hints,
-    sync.when(operator.inside("return"), functional.remove_key("return")),
+    sync.when(operator.inside("return"), dict_utils.remove_key("return")),
     dict.values,
     operator.head,
 )
