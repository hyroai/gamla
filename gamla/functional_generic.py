--- conflicted
+++ resolved
@@ -651,7 +651,6 @@
     )
 
 
-<<<<<<< HEAD
 def side_effect(f: Callable):
     """Runs `f` on `x`, returns `x`
 
@@ -673,7 +672,8 @@
         return x
 
     return _side_effect
-=======
+
+
 def count_by(f: Callable) -> Dict[Any, int]:
     """
     Count elements of a collection by a function `f`.
@@ -685,5 +685,4 @@
     return functional.groupby_many_reduce(
         compose_left(f, functional.wrap_tuple),
         lambda x, y: x + 1 if x else 1,
-    )
->>>>>>> 3c4945e5
+    )