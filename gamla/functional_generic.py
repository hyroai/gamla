import asyncio
import functools
import inspect
<<<<<<< HEAD
import os
=======
import itertools
from typing import Any, Callable, Iterable, Text, Tuple, Type, TypeVar, Union
>>>>>>> 2e306e0e

import toolz
from toolz import curried
from toolz.curried import operator

<<<<<<< HEAD
from gamla import functional, introspection
=======
from gamla import currying, data, functional
>>>>>>> 2e306e0e


def compose_left(*funcs):
    return compose(*reversed(funcs))


_any_is_async = toolz.compose(any, curried.map(asyncio.iscoroutinefunction))


async def to_awaitable(value):
    if inspect.isawaitable(value):
        return await value
    return value


_get_name_for_composition = toolz.compose_left(
    reversed, curried.map(lambda f: f.__name__), "_THEN_".join
)

_DEBUG_MODE = not not os.environ.get("GAMLA_DEBUG_MODE")


def _fast_rename_function(funcs, f):
    f.__name__ = "_THEN_".join(map(lambda f: f.__name__, funcs))
    return f


def _acompose(*funcs):
    @functools.wraps(toolz.last(funcs))
    async def async_composed(*args, **kwargs):
        for f in reversed(funcs):
            args = [await to_awaitable(f(*args, **kwargs))]
            kwargs = {}
        return toolz.first(args)

<<<<<<< HEAD
    if _DEBUG_MODE:
        return introspection.rename_async_function(
            _get_name_for_composition(funcs), composed
        )
    return _fast_rename_function(funcs, composed)
=======
    return async_composed
>>>>>>> 2e306e0e


def compose(*funcs):
    if _any_is_async(funcs):
<<<<<<< HEAD
        return _acompose(*funcs)

    @functools.wraps(toolz.last(funcs))
    def composed(*args, **kwargs):
        for f in reversed(funcs):
            args = [f(*args, **kwargs)]
            kwargs = {}
        return toolz.first(args)

    if _DEBUG_MODE:
        return introspection.rename_function(_get_name_for_composition(funcs), composed)
    return _fast_rename_function(funcs, composed)
=======
        composed = _acompose(*funcs)
    else:

        @functools.wraps(toolz.last(funcs))
        def composed(*args, **kwargs):
            for f in reversed(funcs):
                args = [f(*args, **kwargs)]
                kwargs = {}
            return toolz.first(args)

    # TODO(uri): Far from a perfect id, but should work most of the time.
    # Improve by having higher order functions create meaningful names (e.g. `map`).
    # Copying `toolz` convention.
    composed.__name__ = "_of_".join(map(lambda x: x.__name__, funcs))
    return composed
>>>>>>> 2e306e0e


def _make_amap(f):
    async def amap_inner(it):
        return await asyncio.gather(*curried.map(f, it))

    return amap_inner


def gamla_map(*args):
    if len(args) == 2:
        f, it = args
        if asyncio.iscoroutinefunction(f):
            return _make_amap(f)(it)
        return curried.map(f, it)
    [f] = args
    if asyncio.iscoroutinefunction(f):
        return _make_amap(f)
    return curried.map(f)


map = gamla_map


@currying.curry
def after(f1, f2):
    return compose(f1, f2)


@currying.curry
def before(f1, f2):
    return compose_left(f1, f2)


def lazyjuxt(*funcs):
    """Reverts to eager implementation if any of `funcs` is async."""
    if _any_is_async(funcs):

        async def lazyjuxt_inner(*args, **kwargs):
            return await toolz.pipe(
                funcs,
                curried.map(
                    compose_left(functional.apply(*args, **kwargs), to_awaitable),
                ),
                functional.star(asyncio.gather),
            )

        return lazyjuxt_inner
    return compose_left(functional.apply, curried.map, functional.apply(funcs))


juxt = compose(after(tuple), lazyjuxt)
alljuxt = compose(after(all), lazyjuxt)
anyjuxt = compose(after(any), lazyjuxt)
juxtcat = compose(after(toolz.concat), lazyjuxt)


def ternary(condition, f_true, f_false):
    if _any_is_async([condition, f_true, f_false]):

        async def ternary_inner_async(*args, **kwargs):
            return (
                await to_awaitable(f_true(*args, **kwargs))
                if await to_awaitable(condition(*args, **kwargs))
                else await to_awaitable(f_false(*args, **kwargs))
            )

        return ternary_inner_async

    def ternary_inner(*args, **kwargs):
        return (
            f_true(*args, **kwargs)
            if condition(*args, **kwargs)
            else f_false(*args, **kwargs)
        )

    return ternary_inner


curried_ternary = ternary


def first(*funcs, exception_type: Type[Exception]):
    if _any_is_async([*funcs]):

        async def inner_async(*args, **kwargs):
            for func in funcs:
                try:
                    return await to_awaitable(func(*args, **kwargs))
                except exception_type:
                    pass
            raise exception_type

        return inner_async

    def inner(*args, **kwargs):
        for func in funcs:
            try:
                return func(*args, **kwargs)
            except exception_type:
                pass
        raise exception_type

    return inner


def pipe(val, *funcs):
    return compose_left(*funcs)(val)


def _compose_over_binary_curried(composer):
    def composition_over_binary_curried(*args):
        f = composer(args[0])
        if len(args) == 2:
            return f(args[1])
        return f

    return composition_over_binary_curried


allmap = _compose_over_binary_curried(compose(after(all), gamla_map))
anymap = _compose_over_binary_curried(compose(after(any), gamla_map))


itemmap = _compose_over_binary_curried(
    compose(after(dict), before(dict.items), gamla_map),
)
keymap = _compose_over_binary_curried(
    compose(itemmap, lambda f: juxt(f, toolz.second), before(toolz.first)),
)

valmap = _compose_over_binary_curried(
    compose(itemmap, lambda f: juxt(toolz.first, f), before(toolz.second)),
)


pair_with = _compose_over_binary_curried(lambda f: juxt(f, toolz.identity))
pair_right = _compose_over_binary_curried(lambda f: juxt(toolz.identity, f))

filter = _compose_over_binary_curried(
    compose(
        after(compose(curried.map(toolz.second), curried.filter(toolz.first))),
        gamla_map,
        pair_with,
    ),
)


_first_truthy_index = compose_left(
    enumerate,
    curried.filter(toolz.second),
    curried.map(toolz.first),
    toolz.excepts(StopIteration, toolz.first),
)


class NoConditionMatched(Exception):
    pass


def _case(predicates: Tuple[Callable, ...], mappers: Tuple[Callable, ...]):
    """Case with functions.

    Handles async iff one of the predicates or one of the mappers is async.
    Raises `NoConditionMatched` if no condition matched.
    """
    predicates = (*predicates, functional.just(True))
    mappers = (
        *mappers,
        compose_left(NoConditionMatched, functional.just_raise),
    )
    return compose_left(
        pair_right(
            compose_left(
                lazyjuxt(*predicates),
                _first_truthy_index,
                mappers.__getitem__,
                to_awaitable if _any_is_async(mappers) else toolz.identity,
            ),
        ),
        functional.star(
            lambda value, transformer: functional.apply(value)(transformer),
        ),
    )


def case(predicates_and_mappers: Tuple[Tuple[Callable, Callable], ...]):
    predicates = tuple(map(toolz.first, predicates_and_mappers))
    mappers = tuple(map(toolz.second, predicates_and_mappers))
    return _case(predicates, mappers)


case_dict = compose_left(dict.items, tuple, case)


async def _await_dict(value):
    if isinstance(value, dict) or isinstance(value, data.frozendict):
        return await pipe(
            value,
            # In case input is a `frozendict`.
            dict,
            valmap(_await_dict),
        )
    if isinstance(value, Iterable):
        return await pipe(value, gamla_map(_await_dict), type(value))
    return await to_awaitable(value)


def map_dict(nonterminal_mapper: Callable, terminal_mapper: Callable):
    def map_dict_inner(value):
        if isinstance(value, dict) or isinstance(value, data.frozendict):
            return toolz.pipe(
                value,
                dict,  # In case input is a `frozendict`.
                curried.valmap(map_dict(nonterminal_mapper, terminal_mapper)),
                nonterminal_mapper,
            )
        if isinstance(value, Iterable) and not isinstance(value, str):
            return toolz.pipe(
                value,
                curried.map(map_dict(nonterminal_mapper, terminal_mapper)),
                type(value),  # Keep the same format as input.
                nonterminal_mapper,
            )
        return terminal_mapper(value)

    if _any_is_async([nonterminal_mapper, terminal_mapper]):
        return compose_left(map_dict_inner, _await_dict)

    return map_dict_inner


def _iterdict(d):
    results = []
    map_dict(toolz.identity, results.append)(d)
    return results


_has_coroutines = compose_left(_iterdict, _any_is_async)


def apply_spec(spec):
    """
    >>> spec = {"len": len, "sum": sum}
    >>> apply_spec(spec)([1,2,3,4,5])
    {'len': 5, 'sum': 15}

    Notes:
    - The dictionary can be nested.
    - Returned function will be async iff any leaf is an async function.
    """
    if _has_coroutines(spec):

        async def apply_spec_async(*args, **kwargs):
            return await map_dict(
                toolz.identity,
                compose_left(functional.apply(*args, **kwargs), to_awaitable),
            )(spec)

        return apply_spec_async
    return compose_left(
        functional.apply,
        lambda applier: map_dict(toolz.identity, applier),
        functional.apply(spec),
    )


# Stacks functions on top of each other, so will run pairwise on the input.
# Similar to juxt, only zips with the incoming iterable.
stack = compose_left(
    enumerate,
    map(functional.star(lambda i, f: compose(f, curried.nth(i)))),
    functional.star(juxt),
)


def bifurcate(*funcs):
    """Serially runs each function on tee'd copies of `input_generator`."""
    return compose_left(iter, lambda it: itertools.tee(it, len(funcs)), stack(funcs))


average = toolz.compose_left(
    bifurcate(sum, toolz.count),
    toolz.excepts(ZeroDivisionError, functional.star(operator.truediv), lambda _: 0),
)


def value_to_dict(key: Text):
    return compose_left(
        functional.wrap_tuple,
        functional.prefix(key),
        functional.wrap_tuple,
        dict,
    )


_R = TypeVar("_R")
_E = TypeVar("_E")


def reduce_curried(
    reducer: Callable[[_R, _E], _R],
    initial_value: _R,
) -> Callable[[Iterable[_E]], _R]:
    if asyncio.iscoroutinefunction(reducer):

        async def reduce_async(elements):
            state = initial_value
            for element in elements:
                state = await reducer(state, element)
            return state

        return reduce_async

    def reduce(elements):
        state = initial_value
        for element in elements:
            state = reducer(state, element)
        return state

    return reduce


@currying.curry
def excepts(
    exception: Union[Tuple[Exception, ...], Exception],
    handler: Callable[[Exception], Any],
    function: Callable,
):
    if asyncio.iscoroutinefunction(function):

        @functools.wraps(function)
        async def excepts(*args, **kwargs):
            try:
                return await function(*args, **kwargs)
            except exception as error:
                return handler(error)

        return excepts

    return toolz.excepts(exception, function, handler)


find = _compose_over_binary_curried(
    compose(
        after(excepts(StopIteration, functional.just(None), toolz.first)),
        filter,
    ),
)

find_index = _compose_over_binary_curried(
    compose(
        after(
            compose_left(
                functional.star(find),
                ternary(toolz.identity, toolz.first, functional.just(-1)),
            ),
        ),
        currying.curry(
            lambda pred, seq: (compose_left(toolz.second, pred), enumerate(seq)),
        ),
    ),
)<|MERGE_RESOLUTION|>--- conflicted
+++ resolved
@@ -1,22 +1,15 @@
 import asyncio
 import functools
 import inspect
-<<<<<<< HEAD
+import itertools
 import os
-=======
-import itertools
 from typing import Any, Callable, Iterable, Text, Tuple, Type, TypeVar, Union
->>>>>>> 2e306e0e
 
 import toolz
 from toolz import curried
 from toolz.curried import operator
 
-<<<<<<< HEAD
-from gamla import functional, introspection
-=======
-from gamla import currying, data, functional
->>>>>>> 2e306e0e
+from gamla import currying, data, functional, introspection
 
 
 def compose_left(*funcs):
@@ -33,14 +26,19 @@
 
 
 _get_name_for_composition = toolz.compose_left(
-    reversed, curried.map(lambda f: f.__name__), "_THEN_".join
-)
-
-_DEBUG_MODE = not not os.environ.get("GAMLA_DEBUG_MODE")
-
-
+    reversed,
+    curried.map(lambda f: f.__name__),
+    "_THEN_".join,
+)
+
+_IS_DEBUG_MODE = not not os.environ.get("GAMLA_DEBUG_MODE")
+
+
+# TODO(uri): Far from a perfect id, but should work most of the time.
+# Improve by having higher order functions create meaningful names (e.g. `map`).
 def _fast_rename_function(funcs, f):
-    f.__name__ = "_THEN_".join(map(lambda f: f.__name__, funcs))
+    # Copying `toolz` convention.
+    f.__name__ = "_of_".join(map(lambda x: x.__name__, funcs))
     return f
 
 
@@ -52,33 +50,11 @@
             kwargs = {}
         return toolz.first(args)
 
-<<<<<<< HEAD
-    if _DEBUG_MODE:
-        return introspection.rename_async_function(
-            _get_name_for_composition(funcs), composed
-        )
-    return _fast_rename_function(funcs, composed)
-=======
     return async_composed
->>>>>>> 2e306e0e
 
 
 def compose(*funcs):
     if _any_is_async(funcs):
-<<<<<<< HEAD
-        return _acompose(*funcs)
-
-    @functools.wraps(toolz.last(funcs))
-    def composed(*args, **kwargs):
-        for f in reversed(funcs):
-            args = [f(*args, **kwargs)]
-            kwargs = {}
-        return toolz.first(args)
-
-    if _DEBUG_MODE:
-        return introspection.rename_function(_get_name_for_composition(funcs), composed)
-    return _fast_rename_function(funcs, composed)
-=======
         composed = _acompose(*funcs)
     else:
 
@@ -89,12 +65,11 @@
                 kwargs = {}
             return toolz.first(args)
 
-    # TODO(uri): Far from a perfect id, but should work most of the time.
-    # Improve by having higher order functions create meaningful names (e.g. `map`).
-    # Copying `toolz` convention.
-    composed.__name__ = "_of_".join(map(lambda x: x.__name__, funcs))
-    return composed
->>>>>>> 2e306e0e
+    if _IS_DEBUG_MODE:
+        if asyncio.iscoroutinefunction(composed):
+            return introspection.rename_async_function(composed)
+        return introspection.rename_function(composed)
+    return _fast_rename_function(funcs, composed)
 
 
 def _make_amap(f):
