import asyncio
import functools
import inspect
import os

import toolz
from toolz import curried

from gamla import functional, introspection


def compose_left(*funcs):
    return compose(*reversed(funcs))


_any_is_async = toolz.compose(any, curried.map(asyncio.iscoroutinefunction))


async def to_awaitable(value):
    if inspect.isawaitable(value):
        return await value
    return value


_get_name_for_composition = toolz.compose_left(
    reversed, curried.map(lambda f: f.__name__), "_THEN_".join
)

_DEBUG_MODE = not not os.environ.get("GAMLA_DEBUG_MODE")


def _fast_rename_function(funcs, f):
    f.__name__ = "_THEN_".join(map(lambda f: f.__name__, funcs))
    return f


def _acompose(*funcs):
    async def composed(*args, **kwargs):
        for f in reversed(funcs):
            args = [await to_awaitable(f(*args, **kwargs))]
            kwargs = {}
        return toolz.first(args)

<<<<<<< HEAD
    if _DEBUG_MODE:
        return introspection.rename_async_function(
            _get_name_for_composition(funcs), composed
        )
    return _fast_rename_function(funcs, composed)
=======
    return composed
>>>>>>> 21e9099a


def compose(*funcs):
    if _any_is_async(funcs):
<<<<<<< HEAD
        return _acompose(*funcs)

    @functools.wraps(toolz.last(funcs))
    def composed(*args, **kwargs):
        for f in reversed(funcs):
            args = [f(*args, **kwargs)]
            kwargs = {}
        return toolz.first(args)

    if _DEBUG_MODE:
        return introspection.rename_function(_get_name_for_composition(funcs), composed)
    return _fast_rename_function(funcs, composed)
=======
        composed = _acompose(*funcs)
        # TODO(uri): Far from a perfect id, but should work most of the time.
        # Improve by having higher order functions create meaningful names (e.g. `map`).
        # Copying `toolz` convention.
        composed.__name__ = "_of_".join(map(lambda x: x.__name__, funcs))
        return composed
    return toolz.compose(*funcs)
>>>>>>> 21e9099a


def _make_amap(f):
    async def amap_inner(it):
        return await asyncio.gather(*curried.map(f, it))

    return amap_inner


def gamla_map(*args):
    if len(args) == 2:
        f, it = args
        if asyncio.iscoroutinefunction(f):
            return _make_amap(f)(it)
        return curried.map(f, it)
    [f] = args
    if asyncio.iscoroutinefunction(f):
        return _make_amap(f)
    return curried.map(f)


map = gamla_map


@toolz.curry
def after(f1, f2):
    return compose(f1, f2)


@toolz.curry
def before(f1, f2):
    return compose_left(f1, f2)


@toolz.curry
def apply(value, function):
    return function(value)


def lazyjuxt(*funcs):
    """Reverts to eager implementation if any of `funcs` is async."""
    if _any_is_async(funcs):

        async def lazyjuxt_inner(value):
            return await toolz.pipe(
                funcs,
                curried.map(toolz.compose_left(apply(value), to_awaitable)),
                functional.star(asyncio.gather),
            )

        return lazyjuxt_inner
    return compose_left(apply, curried.map, apply(funcs))


juxt = compose(after(tuple), lazyjuxt)
alljuxt = compose(after(all), lazyjuxt)
anyjuxt = compose(after(any), lazyjuxt)
juxtcat = compose(after(toolz.concat), lazyjuxt)


def ternary(condition, f_true, f_false):
    if _any_is_async([condition, f_true, f_false]):

        async def ternary_inner_async(*args, **kwargs):
            return (
                await to_awaitable(f_true(*args, **kwargs))
                if await to_awaitable(condition(*args, **kwargs))
                else await to_awaitable(f_false(*args, **kwargs))
            )

        return ternary_inner_async

    def ternary_inner(*args, **kwargs):
        return (
            f_true(*args, **kwargs)
            if condition(*args, **kwargs)
            else f_false(*args, **kwargs)
        )

    return ternary_inner


curried_ternary = ternary


def pipe(val, *funcs):
    return compose_left(*funcs)(val)


def _curry_helper(f, args_so_far, kwargs_so_far, *args, **kwargs):
    f_len_args = inspect.signature(f).parameters
    args_so_far += args
    kwargs_so_far = toolz.merge(kwargs_so_far, kwargs)
    len_so_far = len(args_so_far) + len(kwargs_so_far)
    if len_so_far > len(f_len_args):
        return f(*args_so_far)
    if len_so_far == len(f_len_args):
        return f(*args_so_far, **kwargs_so_far)
    if len_so_far + 1 == len(f_len_args) and asyncio.iscoroutinefunction(f):

        @functools.wraps(f)
        async def curry_inner_async(*args, **kwargs):
            return await f(
                *(args_so_far + args), **(toolz.merge(kwargs_so_far, kwargs))
            )

        return curry_inner_async

    @functools.wraps(f)
    def curry_inner(*args, **kwargs):
        return _curry_helper(f, args_so_far, kwargs_so_far, *args, **kwargs)

    return curry_inner


def _infer_defaults(f):
    params = inspect.signature(f).parameters
    kwargs = {}
    for p in params.values():
        if p.default != p.empty:
            kwargs[p.name] = p.default
    return kwargs


def curry(f):
    @functools.wraps(f)
    def indirection(*args, **kwargs):
        return _curry_helper(f, (), _infer_defaults(f), *args, **kwargs)

    return indirection


def _compose_over_binary_curried(composer):
    def composition_over_binary_curried(*args):
        f = composer(args[0])
        if len(args) == 2:
            return f(args[1])
        return f

    return composition_over_binary_curried


allmap = _compose_over_binary_curried(compose(after(all), gamla_map))
anymap = _compose_over_binary_curried(compose(after(any), gamla_map))


itemmap = _compose_over_binary_curried(
    compose(after(dict), before(dict.items), gamla_map)
)
keymap = _compose_over_binary_curried(
    compose(itemmap, lambda f: juxt(f, toolz.second), before(toolz.first))
)

valmap = _compose_over_binary_curried(
    compose(itemmap, lambda f: juxt(toolz.first, f), before(toolz.second))
)


pair_with = _compose_over_binary_curried(lambda f: juxt(f, toolz.identity))
pair_right = _compose_over_binary_curried(lambda f: juxt(toolz.identity, f))

filter = _compose_over_binary_curried(
    compose(
        after(compose(curried.map(toolz.second), curried.filter(toolz.first))),
        gamla_map,
        pair_with,
    )
)<|MERGE_RESOLUTION|>--- conflicted
+++ resolved
@@ -41,20 +41,15 @@
             kwargs = {}
         return toolz.first(args)
 
-<<<<<<< HEAD
     if _DEBUG_MODE:
         return introspection.rename_async_function(
             _get_name_for_composition(funcs), composed
         )
     return _fast_rename_function(funcs, composed)
-=======
-    return composed
->>>>>>> 21e9099a
 
 
 def compose(*funcs):
     if _any_is_async(funcs):
-<<<<<<< HEAD
         return _acompose(*funcs)
 
     @functools.wraps(toolz.last(funcs))
@@ -67,15 +62,6 @@
     if _DEBUG_MODE:
         return introspection.rename_function(_get_name_for_composition(funcs), composed)
     return _fast_rename_function(funcs, composed)
-=======
-        composed = _acompose(*funcs)
-        # TODO(uri): Far from a perfect id, but should work most of the time.
-        # Improve by having higher order functions create meaningful names (e.g. `map`).
-        # Copying `toolz` convention.
-        composed.__name__ = "_of_".join(map(lambda x: x.__name__, funcs))
-        return composed
-    return toolz.compose(*funcs)
->>>>>>> 21e9099a
 
 
 def _make_amap(f):
