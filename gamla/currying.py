--- conflicted
+++ resolved
@@ -5,11 +5,7 @@
 
 
 def _curry_helper(
-<<<<<<< HEAD
-    frame, is_coroutine, f_len_args, f, args_so_far, kwargs_so_far, *args, **kwargs
-=======
     is_coroutine, signature, f, args_so_far, kwargs_so_far, *args, **kwargs
->>>>>>> 944d81c9
 ):
     f_len_args = signature.parameters
     args_so_far += args
@@ -33,20 +29,6 @@
 
     def curry_inner(*args, **kwargs):
         return _curry_helper(
-<<<<<<< HEAD
-            frame,
-            is_coroutine,
-            f_len_args,
-            f,
-            args_so_far,
-            kwargs_so_far,
-            *args,
-            **kwargs,
-        )
-
-    curry_inner.__code__ = function_editing.fit_to_frame(curry_inner, frame)
-
-=======
             is_coroutine, signature, f, args_so_far, kwargs_so_far, *args, **kwargs
         )
 
@@ -55,7 +37,6 @@
         kwargs_so_far,
         signature,
     )
->>>>>>> 944d81c9
     return curry_inner
 
 
@@ -119,13 +100,7 @@
     frame = inspect.currentframe().f_back
 
     def indirection(*args, **kwargs):
-<<<<<<< HEAD
-        return _curry_helper(
-            frame, is_coroutine, f_len_args, f, (), defaults, *args, **kwargs
-        )
-=======
         return _curry_helper(is_coroutine, signature, f, (), defaults, *args, **kwargs)
->>>>>>> 944d81c9
 
     indirection.__code__ = function_editing.fit_to_frame(indirection, frame)
     return indirection