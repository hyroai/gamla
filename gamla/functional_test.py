--- conflicted
+++ resolved
@@ -671,13 +671,13 @@
     assert tuple(functional.drop(2)(["a", "b", "c"])) == ("c",)
 
 
-<<<<<<< HEAD
 def test_count_by():
     assert functional_generic.count_by(functional.head)(["aa", "ab", "ac", "bc"]) == {
         "a": 3,
         "b": 1,
     }
-=======
+
+
 def test_add():
     assert functional.add(1)(2) == 3
     assert functional.add(["c"])(["a", "b"]) == ["a", "b", "c"]
@@ -706,5 +706,4 @@
 
 def test_contains():
     assert functional.contains([1, 2, 3])(2)
-    assert not functional.contains("David")("x")
->>>>>>> 5ac89944
+    assert not functional.contains("David")("x")