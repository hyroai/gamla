import asyncio
import operator
import time

import pytest
import toolz

from gamla import currying, dict_utils, functional, functional_generic

pytestmark = pytest.mark.asyncio


def _generator():
    yield 1
    yield 2
    yield 5


async def _opposite_async(x):
    await asyncio.sleep(0.01)
    return not x


async def _equals(x, y):
    await asyncio.sleep(0.01)
    return x == y


def test_do_if():
    assert functional.do_if(functional.just(True), functional.just(2))(1) == 1


def test_currying():
    @currying.curry
    def f(x, y, z):
        return x + y + z

    assert f(1, 2, 3) == 6
    assert f(1)(2, 3) == 6
    assert f(1, 2)(3) == 6


def test_juxt():
    assert functional_generic.juxt(functional.identity, functional.add(1))(3) == (3, 4)


def test_juxt_zero_params():
    assert functional_generic.juxt(lambda: 1, lambda: 3)() == (1, 3)


async def test_juxt_zero_params_async():
    async def slow_1():
        await asyncio.sleep(0.01)
        return 1

    assert await functional_generic.juxt(lambda: 3, slow_1)() == (3, 1)


async def test_juxt_async():
    async def slow_identity(x):
        await asyncio.sleep(0.01)
        return x

    assert await functional_generic.juxt(functional.identity, slow_identity)(3) == (
        3,
        3,
    )


def test_anyjuxt():
    assert functional_generic.anyjuxt(operator.not_, functional.identity)(True)


def test_alljuxt():
    assert not functional_generic.alljuxt(operator.not_, functional.identity)(True)


async def test_alljuxt_async():
    assert not await functional_generic.alljuxt(_opposite_async, functional.identity)(
        True,
    )


async def test_anyjuxt_async():
    assert await functional_generic.anyjuxt(_opposite_async, functional.identity)(True)


async def test_anymap():
    assert functional_generic.anymap(_opposite_async)([True, True, False])


async def test_allmap():
    def opposite(x):
        return not x

    assert not functional_generic.allmap(opposite)([True, True, False])


async def test_anymap_async():
    assert await functional_generic.anymap(_opposite_async)([True, True, False])


async def test_allmap_async():
    assert not await functional_generic.allmap(_opposite_async)([True, True, False])


async def test_allmap_in_async_pipe():
    assert not await functional_generic.pipe(
        [True, True, False],
        functional_generic.allmap(_opposite_async),
        # Check that the `pipe` serves a value and not a future.
        functional_generic.check(functional.is_instance(bool), AssertionError),
    )


async def test_anymap_in_pipe():
    assert not functional_generic.pipe(
        [True, True, False],
        functional_generic.allmap(operator.not_),
    )


async def test_itemmap_async_sync_mixed():
    assert (
        await functional_generic.pipe(
            {True: True},
            functional_generic.itemmap(
                functional_generic.compose(
                    tuple,
                    functional_generic.curried_map(_opposite_async),
                ),
            ),
            functional_generic.itemmap(
                functional_generic.compose(
                    tuple,
                    functional_generic.curried_map(operator.not_),
                ),
            ),
        )
        == {True: True}
    )


async def test_itemfilter_async_sync_mixed():
    assert (
        await functional_generic.pipe(
            {1: 1, 2: 1, 3: 3},
            functional_generic.itemfilter(
                functional.star(_equals),
            ),
            functional_generic.itemfilter(
                functional.star(lambda key, val: val == 1),
            ),
        )
        == {1: 1}
    )


async def test_keymap_async_curried():
    assert await functional_generic.keymap(_opposite_async)({True: True}) == {
        False: True,
    }


async def test_keyfilter_sync_curried():
    assert (
        functional_generic.keyfilter(functional.identity)(
            {False: True, True: False},
        )
        == {True: False}
    )


async def test_valmap_sync_curried():
    assert functional_generic.valmap(operator.not_)({True: True}) == {True: False}


async def test_valfilter_sync_curried():
    assert (
        functional_generic.valfilter(functional.identity)(
            {False: True, True: False},
        )
        == {False: True}
    )


async def _is_even_async(x):
    await asyncio.sleep(0.1)
    return x % 2 == 0


async def test_filter_curried_async_sync_mix():
    assert (
        await functional_generic.pipe(
            [1, 2, 3, 4],
            functional_generic.curried_filter(_is_even_async),
            functional_generic.curried_map(functional.add(10)),
            tuple,
        )
        == (12, 14)
    )


async def test_wrap_str():
    assert toolz.pipe("john", functional.wrap_str("hi {}")) == "hi john"


def test_case_single_predicate():
    assert functional_generic.case_dict({functional.identity: functional.identity})(
        True,
    )


def test_case_multiple_predicates():
    assert not functional_generic.case_dict(
        {operator.not_: functional.identity, functional.identity: operator.not_},
    )(True)


def test_case_no_predicate():
    with pytest.raises(functional_generic.NoConditionMatched):
        functional_generic.case_dict(
            {
                operator.not_: functional.identity,
                # Can't repeat keys.
                lambda x: not x: functional.identity,
            },
        )(True)


async def test_case_async():
    assert not await functional_generic.case_dict(
        {_opposite_async: functional.identity, functional.identity: _opposite_async},
    )(True)


def test_partition_after():
    assert functional.partition_after(functional.equals(1), []) == ()
    assert (
        tuple(
            functional.partition_after(
                functional.equals(1),
                [1, 1, 2, 2, 1, 1, 2, 1, 1, 1],
            ),
        )
        == ((1,), (1,), (2, 2, 1), (1,), (2, 1), (1,), (1,))
    )


def test_partition_before():
    assert functional.partition_before(functional.equals(1), []) == ()
    assert (
        tuple(
            functional.partition_before(
                functional.equals(1),
                [3, 1, 1, 2, 2, 1, 1, 2, 1, 1, 1],
            ),
        )
        == ((3,), (1,), (1, 2, 2), (1,), (1, 2), (1,), (1,), (1,))
    )


async def test_drop_last_while():
    assert tuple(functional.drop_last_while(functional.equals(1), [])) == ()
    assert tuple(functional.drop_last_while(functional.equals(1), [1])) == ()
    assert tuple(functional.drop_last_while(functional.equals(1), [2])) == (2,)
    assert (
        tuple(
            functional.drop_last_while(
                functional.equals(1),
                [1, 1, 2, 2, 1, 1, 2, 1, 1, 1],
            ),
        )
        == (1, 1, 2, 2, 1, 1, 2)
    )


def test_apply_spec():
    assert (
        functional_generic.apply_spec(
            {"identity": functional.identity, "increment": functional.add(1)},
        )(1)
        == {"identity": 1, "increment": 2}
    )


async def test_apply_spec_async():
    async def async_identity(x):
        await asyncio.sleep(0.01)
        return x

    assert (
        await functional_generic.apply_spec(
            {"identity": async_identity, "increment": functional.add(1)},
        )(1)
        == {"identity": 1, "increment": 2}
    )


async def test_apply_spec_async_recursive():
    async def async_identity(x):
        await asyncio.sleep(0.01)
        return x

    f = functional_generic.apply_spec(
        {"identity": {"nested": async_identity}, "increment": functional.add(1)},
    )
    assert await f(1) == {"identity": {"nested": 1}, "increment": 2}


async def test_async_bifurcate():
    async def async_sum(x):
        await asyncio.sleep(0.01)
        return sum(x)

    def gen():
        yield 1
        yield 2
        yield 3

    average = await functional_generic.pipe(
        gen(),
        functional_generic.bifurcate(async_sum, toolz.count),
        functional.star(operator.truediv),
    )

    assert average == 2


def test_average():
    def gen():
        yield 1
        yield 2
        yield 3

    assert functional_generic.average(gen()) == 2


def test_countby_many():
    names = ["alice", "bob", "charlie", "dan", "edith", "frank"]
    assert functional_generic.countby_many(lambda name: (name[0], name[-1]))(names) == {
        "a": 1,
        "e": 3,
        "b": 2,
        "c": 1,
        "d": 1,
        "n": 1,
        "h": 1,
        "f": 1,
        "k": 1,
    }


async def test_reduce_async():
    async def slow_addition(x, y):
        asyncio.sleep(0.1)
        return x + y

    assert await (functional_generic.reduce_curried(slow_addition, 0)([1, 2, 3])) == 6


def test_reduce_aync():
    def addition(x, y):
        asyncio.sleep(0.01)
        return x + y

    assert functional_generic.reduce_curried(addition, 0)([1, 2, 3]) == 6


def test_find():
    seq = ({"key": 1}, {"key": 2}, {"key": 3}, {"key": 2})

    assert (
        functional_generic.find(
            functional_generic.compose_left(
                dict_utils.itemgetter("key"),
                functional.equals(2),
            ),
        )(
            iter(seq),
        )
        == {"key": 2}
    )

    assert (
        functional_generic.find(
            functional_generic.compose_left(
                dict_utils.itemgetter("key"),
                functional.equals(4),
            ),
        )(iter(seq))
        is None
    )


def test_find_index():
    seq = ({"key": 1}, {"key": 2}, {"key": 3}, {"key": 2})

    assert (
        functional_generic.find_index(
            functional_generic.compose_left(
                dict_utils.itemgetter("key"),
                functional.equals(2),
            ),
        )(iter(seq))
        == 1
    )

    assert (
        functional_generic.find_index(
            functional_generic.compose_left(
                dict_utils.itemgetter("key"),
                functional.equals(4),
            ),
        )(iter(seq))
        == -1
    )


def test_compositions_have_name():
    assert (
        functional_generic.compose_left(
            functional.identity,
            functional.identity,
            toolz.unique,
        ).__name__
        == "unique_OF_identity_OF_identity"
    )


def test_async_compositions_have_name():
    async def async_identity(x):
        asyncio.sleep(1)
        return x

    assert (
        functional_generic.compose_left(
            functional.identity,
            async_identity,
            toolz.unique,
        ).__name__
        == "unique_OF_async_identity_OF_identity"
    )


def test_attrgetter():
    assert functional.attrgetter("lower")("ASD")() == "asd"


def test_latency():
    start_time = time.time()
    for _ in range(1000):
        functional_generic.pipe(
            True,
            functional_generic.juxt(functional.equals(True), functional.equals(False)),
            toolz.first,
            functional.just("bla"),
            functional.attrgetter("lower"),
        )
    assert time.time() - start_time < 0.1


def test_unique_by():
    assert (
        tuple(
            functional.unique_by(lambda x: x[0])(["a", "ab", "abc", "bc", "c"]),
        )
        == ("a", "bc", "c")
    )
    assert tuple(functional.unique(["a", "a", "a", "bc", "a"])) == ("a", "bc")


def test_merge():
    assert (
        functional_generic.merge(
            {"1": 1, "2": 2},
            {"2": 3, "3": 3},
        )
        == {"1": 1, "2": 3, "3": 3}
    )


def test_merge_with():
    assert (
        functional_generic.merge_with(toolz.first)(
            {"1": 1, "2": 2},
            {"2": 3, "3": 3},
        )
        == {"1": 1, "2": 2, "3": 3}
    )


async def test_async_merge_with():
    async def async_first(x):
        await asyncio.sleep(0.01)
        return x[0]

    assert (
        await functional_generic.merge_with(async_first)(
            {"1": 1, "2": 2},
            {"2": 3, "3": 3},
        )
        == {"1": 1, "2": 2, "3": 3}
    )


async def test_async_when():
    async def async_equals_1(x):
        await asyncio.sleep(0.01)
        return x == 1

    assert await functional_generic.when(async_equals_1, functional.just(True))(1)

    assert await functional_generic.when(async_equals_1, functional.just(True))(2) == 2


async def test_unless1():
    assert (
        functional_generic.unless(functional.equals(1), functional.just(True))(1) == 1
    )


async def test_unless2():
    assert functional_generic.unless(functional.equals(1), functional.just(True))(2)


def test_compose_many_to_one():
    assert (
        functional_generic.compose_many_to_one([sum, sum], lambda x, y: x + y)(
            [1, 2, 3],
        )
        == 12
    )


def test_empty_pipe():
    with pytest.raises(functional_generic.PipeNotGivenAnyFunctions):
        functional_generic.pipe(
            [
                1,
                2,
                3,
            ],
        )


def test_add_key_value():
    assert functional.add_key_value("1", "1")({"2": "2"}) == {"1": "1", "2": "2"}


def test_remove_key():
    assert functional.remove_key("1")({"1": 1, "2": 2}) == {"2": 2}


def test_wrap_dict():
    assert functional.wrap_dict("some_key")("some_value") == {"some_key": "some_value"}


def test_groupby():
    names = ["alice", "bob", "charlie", "dan", "edith", "frank"]
    assert functional_generic.groupby(functional.last)(names) == {
        "e": ("alice", "charlie"),
        "b": ("bob",),
        "n": ("dan",),
        "h": ("edith",),
        "k": ("frank",),
    }


def test_groupby_empty():
    assert functional_generic.groupby(functional.last)([]) == {}


def test_take():
    assert tuple(functional.take(2)(["a", "b", "c"])) == ("a", "b")


def test_nth():
    assert functional.nth(1)(["a", "b", "c"]) == "b"


def test_drop():
    assert tuple(functional.drop(2)(["a", "b", "c"])) == ("c",)


def test_count_by():
    assert functional_generic.count_by(functional.head)(["aa", "ab", "ac", "bc"]) == {
        "a": 3,
        "b": 1,
    }


def test_add():
    assert functional.add(1)(2) == 3
    assert functional.add(["c"])(["a", "b"]) == ["a", "b", "c"]


def test_assert_that():
    functional.assert_that(functional.equals(2))(2)


def test_assoc_in():
    assert functional.assoc_in({"a": {"b": 1}}, ["a", "b"], 2) == {"a": {"b": 2}}


def test_bottom():
    assert tuple(functional.bottom((3, 2, 1))) == (1, 2, 3)
    assert tuple(functional.bottom((1, 2, 3, 4), lambda x: x % 2 == 0)) == (1, 3, 2, 4)


def test_concat_with():
    assert tuple(functional.concat_with((3, 4), (1, 2))) == (1, 2, 3, 4)


def test_contains():
    assert functional.contains([1, 2, 3])(2)
    assert not functional.contains("David")("x")


def test_side_effect():
    side_result = []
    side_effect = functional_generic.compose_left(
        functional.multiply(2),
        side_result.append,
    )
    assert functional_generic.side_effect(side_effect)(2) == 2
    assert side_result == [4]


async def test_side_effect_async():
    side_result = []
    side_effect = functional_generic.compose_left(
        currying.curry(_equals)(2),
        side_result.append,
    )
    assert await functional_generic.side_effect(side_effect)(2) == 2
    assert side_result == [True]


def test_sliding_window():
    assert list(functional.sliding_window(2)([1, 2, 3, 4])) == [(1, 2), (2, 3), (3, 4)]


def test_partition_all():
    assert list(functional.partition_all(2)([1, 2, 3, 4])) == [(1, 2), (3, 4)]
    assert list(functional.partition_all(2)([1, 2, 3, 4, 5])) == [(1, 2), (3, 4), (5,)]


def test_ends_with():
<<<<<<< HEAD
    assert functional.ends_with([1, 2, 3])((0, 1, 2, 3)) is True
    assert functional.ends_with([1, 2, 3])((1, 2)) is False
    assert functional.ends_with([1, 2])((3, 1, 2)) is True
    assert functional.ends_with([1])(()) is False


def test_len_equals():
    assert functional.len_equals(3)(_generator())


def test_not_empty():
    assert functional.empty(_generator()) is False


def test_is_empty():
    assert functional.empty([]) is True
=======
    assert functional.ends_with([1, 2, 3])((0, 1, 2, 3))
    assert functional.ends_with(range(1, 4))(range(0, 4))
    assert not functional.ends_with([1, 2, 3])((1, 2))
    assert functional.ends_with([1, 2])((3, 1, 2))
    assert not functional.ends_with([1])(())


def test_flip():
    assert functional.flip(operator.truediv)(2, 6) == 3.0
>>>>>>> dee5a8a7
<|MERGE_RESOLUTION|>--- conflicted
+++ resolved
@@ -647,24 +647,10 @@
 
 
 def test_ends_with():
-<<<<<<< HEAD
     assert functional.ends_with([1, 2, 3])((0, 1, 2, 3)) is True
     assert functional.ends_with([1, 2, 3])((1, 2)) is False
     assert functional.ends_with([1, 2])((3, 1, 2)) is True
     assert functional.ends_with([1])(()) is False
-
-
-def test_len_equals():
-    assert functional.len_equals(3)(_generator())
-
-
-def test_not_empty():
-    assert functional.empty(_generator()) is False
-
-
-def test_is_empty():
-    assert functional.empty([]) is True
-=======
     assert functional.ends_with([1, 2, 3])((0, 1, 2, 3))
     assert functional.ends_with(range(1, 4))(range(0, 4))
     assert not functional.ends_with([1, 2, 3])((1, 2))
@@ -672,6 +658,17 @@
     assert not functional.ends_with([1])(())
 
 
+def test_len_equals():
+    assert functional.len_equals(3)(_generator())
+
+
+def test_not_empty():
+    assert functional.empty(_generator()) is False
+
+
+def test_is_empty():
+    assert functional.empty([]) is True
+
+
 def test_flip():
-    assert functional.flip(operator.truediv)(2, 6) == 3.0
->>>>>>> dee5a8a7
+    assert functional.flip(operator.truediv)(2, 6) == 3.0