"""https://www.youtube.com/watch?v=6mTbuzafcII for some explanations about this is about."""

import functools
import itertools
from typing import Any, Callable, Iterable, TypeVar

import toolz
from toolz import curried

from gamla import functional, functional_generic

_S = TypeVar("_S")
_X = TypeVar("_X")
Reducer = Callable[[_S, _X], _S]
Transducer = Callable[[Reducer], Reducer]


<<<<<<< HEAD
def transduce(transformation, step, initial, collection):
    """Reduces over a `collection` using a `step` function to get elements and a `transformation` logic.

    See other transducer functions for usage examples."""
=======
def transduce(transformation: Transducer, step: Reducer, initial, collection):
>>>>>>> 50921c1c
    return functools.reduce(transformation(step), collection, initial)


def _transform_by_key(injector):
    return lambda key, reducer: lambda step: lambda s, x: step(
        injector(s, key, reducer(s[key], x)),
        x,
    )


def _replace_index(the_tuple, index, value):
    return (*the_tuple[:index], value, *the_tuple[index + 1 :])


#: Combines transducers in a `dict` into a transducer that produces a `dict`.
#: >>> transducer.transduce(
#:     transducer.apply_spec(  # This will combine the inner stuff into one new transducer.
#:         {
#:             "incremented": _increment(_append_to_tuple),  # This is a transducer.
#:             "sum": lambda s, x: x + s,  # This is another transducer.
#:         },
#:     ),
#:     lambda s, _: s,
#:     {"incremented": (), "sum": 0},
#:     [1, 2, 3],
#: )
#: {"incremented": (2, 3, 4), "sum": 6}
apply_spec = functional_generic.compose_left(
    dict.items,
    curried.map(functional.star(_transform_by_key(toolz.assoc))),
    functional.star(functional_generic.compose),
)

#: Combines transducers in a `tuple` into a transducer that produces a `tuple`.
#: transducer.transduce(
#:     transducer.juxt(  # This will combine the inner stuff into one new transducer.
#:         _increment(_append_to_tuple),  # This is a transducer.
#:         lambda s, x: x + s,  # This is another transducer.
#:     ),
#:     lambda s, _: s,
#:     [(), 0],
#:     [1, 2, 3],
#: )
#: ((2, 3, 4), 6)
juxt = functional_generic.compose_left(
    functional.pack,
    enumerate,
    curried.map(functional.star(_transform_by_key(_replace_index))),
    functional.star(functional_generic.compose),
)


def map(f: Callable[[Any], Any]):
    """
    Transducer version of `map`.

    >>> transducer.transduce(
        transducer.map(lambda x: x + 1),
        lambda previous, current: (*previous, current),
        (),
        [1, 2, 3],
    )
    (3, 4, 5)
    """
    return lambda step: lambda s, current: step(s, f(current))


def filter(f: Callable[[Any], bool]):
    """
    Transducer version of `filter`.

    >>> transducer.transduce(
        transducer.filter(lambda x: x > 2),
        lambda previous, current: (*previous, current),
        [],
        [1, 2, 3]
    )
    (3,)
    """
    return lambda step: lambda s, x: step(s, x) if f(x) else s


def concat(step: Reducer):
    """Flattens collections using the `step` function into a single collection."""
    return lambda s, x: functools.reduce(step, x, s)


def mapcat(f: Callable[[Any], Iterable[Any]]):
    """Maps over a collection, then flattens the results into a single collection."""
    return functional_generic.compose(map(f), concat)


def groupby(key: Callable[[Any], Any], reducer: Reducer, initial):
    """Like `groupby_many`, just with a key function that returns a single element."""
    return groupby_many(
        functional_generic.compose_left(key, functional.wrap_tuple),
        reducer,
        initial,
    )


def groupby_many(keys: Callable[[Any], Iterable], reducer: Reducer, initial):
    """Given a `keys` function, that maps an element into multiple keys, transduces the collection into a dictionary of key to group of matching elements.

    >>> transducer.transduce(
        transducer.groupby_many(
            lambda x: ("even",) if x % 2 == 0 else ("odd",),
            lambda s, x: (*s, x),
            (),
        ),
        lambda s, _: s,
        {},
        [1, 2, 3, 4, 5],
    )
    {"even": (2, 4), "odd": (1, 3, 5)}
    """
    return functional_generic.compose(
        mapcat(
            functional_generic.compose_left(
                functional_generic.juxt(keys, functional.wrap_tuple),
                functional.star(itertools.product),
            ),
        ),
        lambda step: lambda s, x: step(
            toolz.assoc(s, x[0], reducer(s.get(x[0], initial), x[1])),
            x,
        ),
    )


def count_by(keys: Callable[[Any], Iterable]):
    """Given a `keys` function, that maps an element into multiple keys, transduces the collection into a dictionary of key to count.

    >>> transducer.transduce(
        transducer.count_by(
            lambda x: ("even",) if x % 2 == 0 else ("odd",),
        ),
        lambda s, _: s,
        {},
        [1, 2, 3, 4, 5],
    )
    {"even": 2, "odd": 3}
    """
    return groupby_many(keys, lambda s, _: s + 1, 0)<|MERGE_RESOLUTION|>--- conflicted
+++ resolved
@@ -15,14 +15,10 @@
 Transducer = Callable[[Reducer], Reducer]
 
 
-<<<<<<< HEAD
-def transduce(transformation, step, initial, collection):
+def transduce(transformation: Transducer, step: Reducer, initial, collection):
     """Reduces over a `collection` using a `step` function to get elements and a `transformation` logic.
 
     See other transducer functions for usage examples."""
-=======
-def transduce(transformation: Transducer, step: Reducer, initial, collection):
->>>>>>> 50921c1c
     return functools.reduce(transformation(step), collection, initial)
 
 
