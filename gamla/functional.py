import builtins
import cProfile
import dataclasses
import functools
import hashlib
import heapq
import inspect
import itertools
import json
import logging
from concurrent import futures
from typing import Any, Callable, Iterable, Text, Type, TypeVar, Sequence

import heapq_max
import toolz
from toolz import curried
from toolz.curried import operator

do_breakpoint = curried.do(lambda x: builtins.breakpoint())


def do_if(condition, fun):
    def inner_do_if(x):
        if condition(x):
            fun(x)
            return x
        return x

    return inner_do_if


def check(condition, exception):
    return do_if(toolz.complement(condition), make_raise(exception))


def bifurcate(*funcs):
    """Serially runs each function on tee'd copies of `input_generator`."""

    def inner(input_iterable):
        return toolz.pipe(
            zip(funcs, itertools.tee(iter(input_iterable), len(funcs))),
            curried.map(star(lambda f, generator: f(generator))),
            tuple,
        )

    return inner


def singleize(func: Callable) -> Callable:
    def wrapped(some_input):
        if isinstance(some_input, tuple):
            return func(some_input)
        return toolz.first(func((some_input,)))

    async def wrapped_async(some_input):
        if isinstance(some_input, tuple):
            return await func(some_input)
        return toolz.first(await func((some_input,)))

    if inspect.iscoroutinefunction(func):
        return wrapped_async
    return wrapped


def wrapped_partial(func: Callable, *args, **kwargs) -> Callable:
    partial_func = functools.partial(func, *args, **kwargs)
    functools.update_wrapper(partial_func, func)
    return partial_func


def ignore_input(inner):
    def ignore_and_run(*args, **kwargs):
        return inner()

    async def ignore_and_run_async(*args, **kwargs):
        return await inner()

    if inspect.iscoroutinefunction(inner):
        return ignore_and_run_async
    return ignore_and_run


def make_raise(exception):
    def inner():
        raise exception

    return ignore_input(inner)


@toolz.curry
def translate_exception(func, exc1, exc2):
    """`func` is assumed to be unary."""
    return toolz.excepts(exc1, func, make_raise(exc2))


@functools.lru_cache(maxsize=None)
def compute_stable_json_hash(item) -> Text:
    return hashlib.sha1(
        json.dumps(
            json.loads(item.to_json()), sort_keys=True, separators=(",", ":")
        ).encode("utf-8")
    ).hexdigest()


def star(function: Callable) -> Callable:
    return lambda x: function(*x)


@toolz.curry
def _assert_f_output_on_inp(f, inp):
    assert f(inp)


def assert_that(f):
    return curried.do(_assert_f_output_on_inp(f))


@toolz.curry
def pmap(f, n_workers, it):
    # The `tuple` is for callers convenience (even without it, the pool is eager).
    return tuple(futures.ThreadPoolExecutor(max_workers=n_workers).map(f, it))


@toolz.curry
def pfilter(f, it):
    return toolz.pipe(
        it,
        bifurcate(pmap(f, None), curried.map(toolz.identity)),
        zip,
        curried.filter(toolz.first),
        curried.map(toolz.second),
    )


def first(*funcs, exception_type: Type[Exception]):
    def inner(*args, **kwargs):
        for func in funcs:
            try:
                return func(*args, **kwargs)
            except exception_type:
                pass
        raise exception_type

    return inner


logger = curried.do(logging.info)


def log_text(text: Text, level: int = logging.INFO):
    return curried.do(lambda x: logging.log(level, text.format(x)))


def just(x):
    return ignore_input(lambda: x)


# To get a unique caching key for each function invocation, we take `args` and `items()`
# of `kwargs` and sort them (by keys), while also marking the beginning of `kwargs`.
# Inspired by: http://code.activestate.com/recipes/578078/ (python LRU cache
# implementation).
def make_call_key(args, kwargs):
    """Stable id for function calls, can be used for caching."""
    key = args
    if kwargs:
        key += "##kwargs##", tuple(sorted(kwargs.items()))
    return key


@toolz.curry
def top(iterable, key=toolz.identity):
    """Generates elements from max to min."""
    h = []
    for i, value in enumerate(iterable):
        # Use the index as a tie breaker.
        heapq_max.heappush_max(h, (key(value), i, value))
    while h:
        yield toolz.nth(2, heapq_max.heappop_max(h))


@toolz.curry
def bottom(iterable, key=toolz.identity):
    """Generates elements from min to max."""
    h = []
    for i, value in enumerate(iterable):
        # Use the index as a tie breaker.
        heapq.heappush(h, (key(value), i, value))
    while h:
        yield toolz.nth(2, heapq.heappop(h))


def profileit(func):
    def wrapper(*args, **kwargs):
        filename = func.__name__ + ".profile"
        prof = cProfile.Profile()
        retval = prof.runcall(func, *args, **kwargs)
        prof.dump_stats(filename)
        logging.info(f"Saved profiling stats to {filename}")
        return retval

    return wrapper


@toolz.curry
def inside(val, container):
    return val in container


average = toolz.compose_left(
    bifurcate(sum, toolz.count),
    toolz.excepts(ZeroDivisionError, star(operator.truediv), lambda _: 0),
)


@toolz.curry
def len_equals(length: int, seq):
    return len(seq) == length


@toolz.curry
def skip(n, seq):
    for i, x in enumerate(seq):
        if i < n:
            continue
        yield x


def wrap_tuple(x):
    return (x,)


def invoke(x):
    return x()


@toolz.curry
def assoc_in(d, keys, value, factory=dict):
    return update_in(d, keys, lambda x: value, value, factory)


@toolz.curry
def update_in(d, keys, func, default=None, factory=dict):
    ks = iter(keys)
    k = next(ks)

    rv = inner = factory()
    rv.update(d)

    for key in ks:
        if k in d or isinstance(d, list):
            d = d[k]
            if isinstance(d, dict):
                dtemp = {}
                dtemp.update(d)
            elif isinstance(d, list):
                dtemp = []
                dtemp.extend(d)
            else:
                dtemp = factory()
        else:
            d = dtemp = factory()

        inner[k] = inner = dtemp
        k = key

    if k in d:
        inner[k] = func(d[k])
    else:
        inner[k] = func(default)
    return rv


@toolz.curry
def dataclass_transform(
    attr_name: Text, attr_transformer: Callable[[Any], Any], dataclass_instance
):
    return dataclasses.replace(
        dataclass_instance,
        **{
            attr_name: toolz.pipe(
                dataclass_instance, operator.attrgetter(attr_name), attr_transformer
            )
        },
    )


@toolz.curry
def dataclass_replace(attr_name: Text, attr_value: Any, dataclass_instance):
    return dataclasses.replace(dataclass_instance, **{attr_name: attr_value})


_R = TypeVar("_R")
_E = TypeVar("_E")


@toolz.curry
def reduce(
    reducer: Callable[[_R, _E], _R], initial_value: _R, elements: Iterable[_E]
) -> _R:
    return functools.reduce(reducer, elements, initial_value)


@toolz.curry
def suffix(val, it: Iterable):
    return itertools.chain(it, (val,))


@toolz.curry
def prefix(val, it: Iterable):
    return itertools.chain((val,), it)


@toolz.curry
def concat_with(new_it: Iterable, it: Iterable):
    return itertools.chain(it, new_it)


@toolz.curry
def wrap_str(wrapping_string: Text, x: Text) -> Text:
    return wrapping_string.format(x)


@toolz.curry
<<<<<<< HEAD
def apply(value, function):
    return function(value)
=======
def drop_last_while(predicate: Callable[[Any], bool], seq: Sequence) -> Sequence:
    return toolz.pipe(
        seq, reversed, toolz.curry(itertools.dropwhile)(predicate), tuple, reversed
    )


@toolz.curry
def partition_when(
    predicate: Callable[[Any], bool], seq: Sequence
) -> Sequence[Sequence]:
    return toolz.reduce(
        lambda a, b: (*a, (b,))
        if not a or predicate(a[-1][-1])
        else (*a[:-1], (*a[-1], b)),
        seq,
        (),
    )
>>>>>>> fb1ee046
<|MERGE_RESOLUTION|>--- conflicted
+++ resolved
@@ -9,7 +9,7 @@
 import json
 import logging
 from concurrent import futures
-from typing import Any, Callable, Iterable, Text, Type, TypeVar, Sequence
+from typing import Any, Callable, Iterable, Sequence, Text, Type, TypeVar
 
 import heapq_max
 import toolz
@@ -321,10 +321,10 @@
 
 
 @toolz.curry
-<<<<<<< HEAD
 def apply(value, function):
     return function(value)
-=======
+
+
 def drop_last_while(predicate: Callable[[Any], bool], seq: Sequence) -> Sequence:
     return toolz.pipe(
         seq, reversed, toolz.curry(itertools.dropwhile)(predicate), tuple, reversed
@@ -341,5 +341,4 @@
         else (*a[:-1], (*a[-1], b)),
         seq,
         (),
-    )
->>>>>>> fb1ee046
+    )