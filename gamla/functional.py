import cProfile
import dataclasses
import functools
import hashlib
import heapq
import inspect
import itertools
import json
import logging
import random
from concurrent import futures
<<<<<<< HEAD
from typing import Any, Callable, Dict, Iterable, List, Sequence, Text, TypeVar, Union
=======
from typing import (
    AbstractSet,
    Any,
    Callable,
    Dict,
    Iterable,
    List,
    Sequence,
    Text,
    TypeVar,
    Union,
)
>>>>>>> 9d3af35e

import heapq_max
import toolz
from toolz import curried

from gamla import currying


def identity(x):
    return x


#: Count the number of items in a sequence.
#: Like builtin function 'len' but works on iterators/generators as well
#:    >>> count(1 for in range(4))
#:    '4'
count = toolz.count


def sort_by(key: Callable):
    """Return a new list containing all items from the iterable in ascending order, sorted by a key.
    >>> sort_by(len)(["hi!", "my", "name", "is"])
    ['my', 'is', 'hi!', 'name']
    """

    def sort_by(seq: Iterable):
        return sorted(seq, key=key)

    return sort_by


def sort_by_reversed(key: Callable):
    """Return a new list containing all items from the iterable in descending order, sorted by a key.
    >>> sort_by_reversed(lambda x: x % 10)([2231, 47, 19, 100])
    [19, 47, 2231, 100]
    """

    def sort_by_reversed(seq: Iterable):
        return sorted(seq, key=key, reverse=True)

    return sort_by_reversed


#: Return a new list containing all items from the iterable in ascending order
#: >>> sort([5,2,4,1])
#: '[1,2,4,5]'
sort = sort_by(identity)

#: Return a new list containing all items from the iterable in descending order
#: >>> sort([5,2,4,1])
#: '[5,4,2,1]'
sort_reversed = sort_by_reversed(identity)


def curried_map_sync(f):
    def curried_map(it):
        for x in it:
            yield f(x)

    return curried_map


def pack(*stuff):
    """
    Returns a list generated from the provided input.

    >>> pack(1, 2, 3)
    (1, 2, 3)
    """
    return stuff


def do_if(condition, fun):
    def inner_do_if(x):
        if condition(x):
            fun(x)
        return x

    return inner_do_if


def singleize(func: Callable) -> Callable:
    def wrapped(some_input):
        if isinstance(some_input, tuple):
            return func(some_input)
        return toolz.first(func((some_input,)))

    async def wrapped_async(some_input):
        if isinstance(some_input, tuple):
            return await func(some_input)
        return toolz.first(await func((some_input,)))

    if inspect.iscoroutinefunction(func):
        return wrapped_async
    return wrapped


def ignore_input(inner: Callable[[], Any]) -> Callable:
    """
    Returns `inner` function ignoring the provided inputs.

    >>> ignore_input(lambda: 0)(1)
    0
    """

    def ignore_and_run(*args, **kwargs):
        return inner()

    async def ignore_and_run_async(*args, **kwargs):
        return await inner()

    if inspect.iscoroutinefunction(inner):
        return ignore_and_run_async
    return ignore_and_run


def just_raise(exception):
    """Raises the given exception.

    >>> just_raise(KeyError)
    raise exception KeyError
    """
    raise exception


def make_raise(exception):
    """Returns a function that ignores the input and just raises the given exception.

    >>> f = make_raise(KeyError)
    >>> f(3)
    raise exception KeyError
    """

    def inner():
        raise exception

    return ignore_input(inner)


@currying.curry
def translate_exception(func: Callable, exc1: Exception, exc2: Exception):
    """
    A functional try/except block: if `func` fails with `exc1`, raise `exc2`.

    >>> from gamla import functional_generic
    >>> functional_generic.pipe(iter([]), translate_exception(next, StopIteration, ValueError))
    ValueError
    Note: `func` is assumed to be unary."""
    return toolz.excepts(exc1, func, make_raise(exc2))


def to_json(obj):
    """
    Return a `JSON` representation of a 'dictionary' or an object.

    >>> to_json({"one": 1, "two": 2})
    '{"one": 1, "two": 2}'
    """
    if hasattr(obj, "to_json"):
        return obj.to_json()
    return json.dumps(obj)


@functools.lru_cache(maxsize=None)
def compute_stable_json_hash(item) -> Text:
    return hashlib.sha1(
        json.dumps(
            json.loads(to_json(item)),
            sort_keys=True,
            separators=(",", ":"),
        ).encode("utf-8"),
    ).hexdigest()


def star(function: Callable) -> Callable:
    """
    Turns a variadic function into an unary one that gets a tuple of args to the original function.

    >>> from gamla import functional_generic
    >>> functional_generic.pipe((2, 3), star(lambda x, y: x + y))
    5
    """

    def star_and_run(x):
        return function(*x)

    async def star_and_run_async(x):
        return await function(*x)

    if inspect.iscoroutinefunction(function):
        return star_and_run_async
    return star_and_run


@currying.curry
def _assert_f_output_on_inp(f, inp):
    assert f(inp)


def assert_that(f):
    """
    Assert a function `f` on the input.

    >>> assert_that(equals(2))(2)
    2
    """
    return curried.do(_assert_f_output_on_inp(f))


@currying.curry
def pmap(f, n_workers, it):
    # The `tuple` is for callers convenience (even without it, the pool is eager).
    return tuple(futures.ThreadPoolExecutor(max_workers=n_workers).map(f, it))


def just(x):
    """Ignores the input upon execution and returns the given argument.

    >>> f = just(1)
    >>> f(2)
    1
    """
    return ignore_input(lambda: x)


# To get a unique caching key for each function invocation, we take `args` and `items()`
# of `kwargs` and sort them (by keys), while also marking the beginning of `kwargs`.
# Inspired by: http://code.activestate.com/recipes/578078/ (python LRU cache
# implementation).
def make_call_key(args, kwargs):
    """Stable id for function calls, can be used for caching."""
    key = args
    if kwargs:
        key += "##kwargs##", tuple(sorted(kwargs.items()))
    return key


@currying.curry
def top(iterable: Iterable, key=identity):
    """Generates elements from max to min.

    >>> tuple(top((1, 3, 2)))
    (3, 2, 1)

    >>> tuple(top(('a', 'aa', 'aaa'), len))
    ('aaa', 'aa', 'a')
    """
    h: List = []
    for i, value in enumerate(iterable):
        # Use the index as a tie breaker.
        heapq_max.heappush_max(h, (key(value), i, value))
    while h:
        yield toolz.nth(2, heapq_max.heappop_max(h))


@currying.curry
def bottom(iterable, key=identity):
    """
    Generates elements from min to max.

    >>> tuple(bottom((3, 2, 1)))
    (1, 2, 3)

    >>> tuple(bottom((1, 2, 3, 4), lambda x: x % 2 == 0))
    (1, 3, 2, 4)
    """
    h = []
    for i, value in enumerate(iterable):
        # Use the index as a tie breaker.
        heapq.heappush(h, (key(value), i, value))
    while h:
        yield toolz.nth(2, heapq.heappop(h))


def profileit(func):
    def wrapper(*args, **kwargs):
        filename = func.__name__ + ".profile"
        prof = cProfile.Profile()
        retval = prof.runcall(func, *args, **kwargs)
        prof.dump_stats(filename)
        logging.info(f"Saved profiling stats to {filename}")
        return retval

    return wrapper


@currying.curry
def inside(val, container):
    """
    In operator.

    >>> inside(1, [0, 1, 2])
    True

    >>> inside("a", "word")
    False
    """
    return val in container


@currying.curry
def len_equals(length: int, seq):
    """Measures if the length of a sequence equals to a given length.

    >>> len_equals(3, [0, 1, 2])
    True
    """
    return count(seq) == length


@currying.curry
def len_greater(length: int, seq):
    """Measures if the length of a sequence is greater than a given length.

    >>> len_greater(2, [0, 1, 2])
    True
    """
    return count(seq) > length


@currying.curry
def len_smaller(length: int, seq):
    """Measures if the length of a sequence is smaller than a given length.

    >>> len_smaller(2, [0, 1, 2])
    False
    """
    return count(seq) < length


def between(low: int, high: int):
    def between(number: Union[int, float]):
        return low <= number < high

    return between


def empty(seq):
    try:
        next(iter(seq))
    except StopIteration:
        return True
    return False


def nonempty(seq):
    return not empty(seq)


@currying.curry
def skip(n: int, seq: Iterable):
    """Skip the first n elements of a sequence. i.e, Return a generator that yields all elements after the n'th element.
    >>> tuple(skip(3, [i for i in range(6)]))
    (3, 4, 5)
    """
    for i, x in enumerate(seq):
        if i < n:
            continue
        yield x


def wrap_tuple(x: Any):
    """
    Wrap an element in a tuple.

    >>> wrap_tuple("hello")
    ('hello',)
    """
    return (x,)


def wrap_frozenset(x: Any):
    """Wraps x with frozenset.

    >>> wrap_frozenset(1)
    frozenset({1})
    """
    return frozenset([x])


@currying.curry
def assoc_in(d, keys, value, factory=dict):
    """
    Associate a value to the input dict given the path "keys".

    >>> assoc_in({"a": {"b": 1}}, ["a", "b"], 2)
    {'a': {'b': 2}}
    """
    return update_in(d, keys, lambda x: value, value, factory)


def add_key_value(key, value):
    """
    Associate a key-value pair to the input dict.

    >>> add_key_value("1", "1")({"2": "2"})
    {'2': '2', '1': '1'}
    """

    def add_key_value(d):
        return assoc_in(d, [key], value)

    return add_key_value


def remove_key(key):
    """Given a dictionary, return a new dictionary with 'key' removed.
    >>> remove_key("two")({"one": 1, "two": 2, "three": 3})
    {'one': 1, 'three': 3}
    """

    def remove_key(d: dict):
        updated = d.copy()
        del updated[key]
        return updated

    return remove_key


def wrap_dict(key: Any):
    """
    Wrap a key and a value in a dict (in a curried fashion).

    >>> wrap_dict("one") (1)
    {'one': 1}
    """

    def wrap_dict(value):
        return {key: value}

    return wrap_dict


@currying.curry
def update_in(d: dict, keys: Iterable, func: Callable, default=None, factory=dict):
    """
    Gets a (potentially nested) dictionary, key(s) and a function, and return new `dictionary` d' where d'[key] = func(d[key]).

    >>> inc = lambda x: x + 1
    >>> update_in({'a': 0}, ['a'], inc)
    {'a': 1}
    """
    ks = iter(keys)
    k = next(ks)

    rv = inner = factory()
    rv.update(d)

    for key in ks:
        if k in d or isinstance(d, list):
            d = d[k]
            if isinstance(d, dict):
                dtemp = {}
                dtemp.update(d)
            elif isinstance(d, list):
                dtemp = []
                dtemp.extend(d)
            else:
                dtemp = factory()
        else:
            d = dtemp = factory()

        inner[k] = inner = dtemp
        k = key

    if k in d:
        inner[k] = func(d[k])
    else:
        inner[k] = func(default)
    return rv


@currying.curry
def dataclass_transform(
    attr_name: Text,
    attr_transformer: Callable[[Any], Any],
    dataclass_instance,
):
    """Return a new instance of the dataclass where new_dataclass_instance.attr_name = attr_transformer(dataclass_instance.attr_name)
    >>> @dataclasses.dataclass(frozen=True)
    ... class C:
    ...    x: int
    >>> c = C(5)
    >>> d = dataclass_transform('x', lambda i: i * 2, c)
    >>> assert d.x == 10
    """
    return dataclasses.replace(
        dataclass_instance,
        **{
            attr_name: toolz.pipe(
                dataclass_instance,
                attrgetter(attr_name),
                attr_transformer,
            ),
        },
    )


@currying.curry
def dataclass_replace(attr_name: Text, attr_value: Any, dataclass_instance):
    return dataclasses.replace(dataclass_instance, **{attr_name: attr_value})


_R = TypeVar("_R")
_E = TypeVar("_E")


@currying.curry
def reduce(
    reducer: Callable[[_R, _E], _R],
    initial_value: _R,
    elements: Iterable[_E],
) -> _R:
    return functools.reduce(reducer, elements, initial_value)


@currying.curry
def suffix(val: Any, it: Iterable):
    """
    Add a value to the end of an iterable. Return an iterable.

    >>> tuple(suffix(4, (1, 2, 3)))
    (1, 2, 3, 4)
    """
    return itertools.chain(it, (val,))


@currying.curry
def prefix(val: Any, it: Iterable):
    """
    Add a value to the beginning of an iterable. Return an iterable.

    >>> tuple(prefix(1, (2, 3, 4)))
    (1, 2, 3, 4)
    """
    return itertools.chain((val,), it)


@currying.curry
def concat_with(new_it: Iterable, it: Iterable):
    """
    Concat two iterables.

    >>> tuple(concat_with((3, 4), (1, 2)))
    (1, 2, 3, 4)
    """
    return itertools.chain(it, new_it)


@currying.curry
def wrap_str(wrapping_string: Text, x: Text) -> Text:
    """
    Wrap a string in a wrapping string.

    >>> wrap_str("hello {}", "world")
    'hello world'
    """
    return wrapping_string.format(x)


@currying.curry
def drop_last_while(predicate: Callable[[Any], bool], seq: Sequence) -> Sequence:
    return toolz.pipe(
        seq,
        reversed,
        currying.curry(itertools.dropwhile)(predicate),
        tuple,
        reversed,
    )


@currying.curry
def partition_after(
    predicate: Callable[[Any], bool],
    seq: Sequence,
) -> Sequence[Sequence]:
    return toolz.reduce(
        lambda a, b: (*a, (b,))
        if not a or predicate(a[-1][-1])
        else (*a[:-1], (*a[-1], b)),
        seq,
        (),
    )


@currying.curry
def partition_before(
    predicate: Callable[[Any], bool],
    seq: Sequence,
) -> Sequence[Sequence]:
    return toolz.reduce(
        lambda a, b: (*a, (b,)) if not a or predicate(b) else (*a[:-1], (*a[-1], b)),
        seq,
        (),
    )


def get_all_n_grams(seq):
    return toolz.pipe(
        range(1, len(seq) + 1),
        curried.mapcat(curried.sliding_window(seq=seq)),
    )


@currying.curry
def is_instance(the_type, the_value):
    """
    Returns if `the_value` is an instance of `the_type`.

    >>> is_instance(str, "hello")
    True

    >>> is_instance(int, "a")
    False
    """
    return type(the_value) == the_type


def sample(n: int):
    """Chooses n unique random elements from a population sequence or set"""

    def sample_inner(population: Union[Sequence, AbstractSet]):
        return random.sample(population, n)

    return sample_inner


@currying.curry
def eq_by(f, value_1, value_2):
    """Check if two values are equal when applying f on both of them."""
    return f(value_1) == f(value_2)


#: Check if two strings are equal, ignoring case.
#:    >>> eq_str_ignore_case("HeLlO wOrLd", "hello world")
#:    True
eq_str_ignore_case = eq_by(str.lower)


@currying.curry
def groupby_many_reduce(key: Callable, reducer: Callable, seq: Iterable):
    """
    Group a collection by a key function, when the value is given by a reducer function.

    Parameters:
    key (Callable): Key function (given object in collection outputs key).
    reducer (Callable): Reducer function (given object in collection outputs new value).
    seq (Iterable): Collection.

    Returns:
    Dict[Text, Any]: Dictionary where key has been computed by the `key` function
    and value by the `reducer` function.

    >>> groupby_many_reduce(head, lambda x, y: x + len(y) if x else len(y), ["hello", "hi", "test", "to"])
    {'h': 7, 't': 6}
    """
    result: Dict[Any, Any] = {}
    for element in seq:
        for key_result in key(element):
            result[key_result] = reducer(result.get(key_result, None), element)
    return result


def unique_by(f):
    """Return only unique elements of a sequence defined by function f

    >>> tuple(unique_by(len)(['cat', 'mouse', 'dog', 'hen']))
    ('cat', 'mouse')
    """

    def unique(seq):
        seen = set()
        for item in seq:
            val = f(item)
            if val not in seen:
                seen.add(val)
                yield item

    return unique


#: Return only unique elements of a sequence
#:
#: >>> tuple(unique(["cat", "mouse", "dog", "cat"]))
#: ('cat', 'mouse', 'dog')
unique = unique_by(identity)


def attrgetter(attr):
    """
    Access the object attribute by its name `attr`.

    >>> attrgetter("lower")("ASD")()
    'asd'
    """

    def attrgetter(obj):
        return getattr(obj, attr)

    return attrgetter


def equals(x):
    def equals(y):
        return x == y

    return equals


def not_equals(x):
    """
    Not_equals operator.

    >>> not_equals(2)(2)
    False

    >>> not_equals("David")("Michael")
    True
    """

    def not_equals(y):
        return x != y

    return not_equals


def contains(x):
    """
    Contains operator.

    >>> contains([1, 2, 3])(2)
    True

    >>> contains("David")("x")
    False
    """

    def contains(y):
        return y in x

    return contains


def add(x):
    """
    Addition operator.

    >>> add(1)(2)
    3

    >>> add(["c"])(["a", "b"])
    ['a', 'b', 'c']
    """

    def add(y):
        return y + x

    return add


def greater_than(x):
    """
    Greater than operator.

    >>> greater_than(1)(2)
    True

    >>> greater_than(1)(0)
    False
    """

    def greater_than(y):
        return y > x

    return greater_than


def greater_equals(x):
    """Greater than or equal operator.

    >>> greater_equals(1)(1)
    True

    >>> greater_equals(1)(0)
    False
    """

    def greater_equals(y):
        return y >= x

    return greater_equals


def less_than(x):
    """Less than operator.

    >>> less_than(1)(1)
    False
    """

    def less_than(y):
        return y < x

    return less_than


def less_equals(x):
    """Less than or equal operator.

    >>> less_equals(1)(1)
    True

    >>> less_equals(1)(3)
    False
    """

    def less_equals(y):
        return y <= x

    return less_equals


def multiply(x):
    """Multiply operator.

    >>> multiply(2)(1)
    2
    """

    def multiply(y):
        return y * x

    return multiply


def divide_by(x):
    def divide_by(y):
        return y / x

    return divide_by


def interpose(el):
    """
    Introduces an element between each pair of elements in the input sequence.

    >>> tuple(interpose("a")([1, 2, 3]))
    (1, 'a', 2, 'a', 3)
    """

    def interpose_inner(seq):
        return toolz.interpose(el, seq)

    return interpose_inner


def tail(n: int):
    """
    Get the last n elements of a sequence.

    >>> tail(3) ([1, 2, 3, 4, 5])
    [3, 4, 5]
    """

    def tail(seq: Iterable):
        return toolz.tail(n, seq)

    return tail


def take(n: int):
    """
    Get an iterator for the first n elements of a sequence.

    >>> tuple(take(3) ([1, 2, 3, 4, 5]))
    (1, 2, 3)
    """

    def take(seq):
        return itertools.islice(seq, n)

    return take


def nth(n: int):
    """Returns the nth element in a sequence

    >>> nth(1, 'ABC')
    ['B']
    """

    def nth(seq):
        return toolz.nth(n, seq)

    return nth


def drop(n: int):
    def drop(seq):
        return toolz.drop(n, seq)

    return drop


def flip(func: Callable):
    """
    Call the function call with the arguments flipped.

    >>> import operator; flip(operator.truediv)(2, 6)
    3.0
    """

    @currying.curry
    def flip(a, b):
        return func(b, a)

    return flip


#: Return a dict with number of occurrences of each value in a sequence.
#:    >>> frequencies(['cat', 'cat', 'ox', 'pig', 'pig', 'cat'])
#:    {'cat': 3, 'ox': 1, 'pig': 2}
frequencies = toolz.frequencies

#: The first element in a sequence.
#:
#:    >>> head('ABC')
#:    'A'
head = toolz.first

#:  The second element in a sequence.
#:
#:    >>> second('ABC')
#:    'B'
second = toolz.second

#: The last element in a sequence.
#:
#:    >>> last('ABC')
#:    'C'
last = toolz.last

#: Determines whether the element is iterable.
#:
#:    >>> isiterable([1, 2, 3])
#:    True
#:
#:    >>> isiterable(5)
#:    False
is_iterable = toolz.isiterable


def sliding_window(n: int):
    """
    A sequence of overlapping subsequences.

    >>> list(sliding_window(2)([1, 2, 3, 4]))
    [(1, 2), (2, 3), (3, 4)]
    """

    def sliding_window(seq):
        return toolz.sliding_window(n, seq)

    return sliding_window


def partition_all(n: int):
    """
    Partition all elements of sequence into tuples of length at most n.
    The final tuple may be shorter to accommodate extra elements.

    >>> list(partition_all(2)([1, 2, 3, 4]))
    [(1, 2), (3, 4)]

    >>> list(partition_all(2)([1, 2, 3, 4, 5]))
    [(1, 2), (3, 4), (5,)]
    """

    def partition_all(seq):
        return toolz.partition_all(n, seq)

    return partition_all


def ends_with(expected_tail: Iterable) -> Callable[[Sequence], bool]:
    """
    Returns a predicate that checks if an iterabel ends with another iterable.

    >>> ends_with([1,2,3])((0,1,2,3))
    True
    >>> ends_with([1,2,3])((1,2))
    False
    >>> ends_with([1,2])((3,1,2))
    True
    >>> ends_with([1])(())
    False
    """

    class Nothing:
        pass

    expected_tail_as_tuple = tuple(expected_tail)

    def ends_with(seq: Iterable):
        tail_of_seq = tail(len(expected_tail_as_tuple))(seq)
        for a, b in itertools.zip_longest(
            tail_of_seq,
            expected_tail_as_tuple,
            fillvalue=Nothing(),
        ):
            if a != b:
                return False
        return True

    return ends_with<|MERGE_RESOLUTION|>--- conflicted
+++ resolved
@@ -9,9 +9,6 @@
 import logging
 import random
 from concurrent import futures
-<<<<<<< HEAD
-from typing import Any, Callable, Dict, Iterable, List, Sequence, Text, TypeVar, Union
-=======
 from typing import (
     AbstractSet,
     Any,
@@ -24,7 +21,6 @@
     TypeVar,
     Union,
 )
->>>>>>> 9d3af35e
 
 import heapq_max
 import toolz
