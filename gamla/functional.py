import builtins
import cProfile
import dataclasses
import functools
import hashlib
import heapq
import inspect
import itertools
import json
import logging
from concurrent import futures
<<<<<<< HEAD
from typing import Any, Callable, Iterable, Text, TypeVar
=======
from typing import Any, Callable, Iterable, Sequence, Text, Type, TypeVar
>>>>>>> 8cbea3c1

import heapq_max
import toolz
from toolz import curried
from toolz.curried import operator

import gamla.functional_generic

do_breakpoint = curried.do(lambda x: builtins.breakpoint())


def do_if(condition, fun):
    def inner_do_if(x):
        if condition(x):
            fun(x)
            return x
        return x

    return inner_do_if


def check(condition, exception):
    return do_if(toolz.complement(condition), make_raise(exception))


def bifurcate(*funcs):
    """Serially runs each function on tee'd copies of `input_generator`."""

    def inner(input_iterable):
        return toolz.pipe(
            zip(funcs, itertools.tee(iter(input_iterable), len(funcs))),
            curried.map(star(lambda f, generator: f(generator))),
            tuple,
        )

    return inner


def singleize(func: Callable) -> Callable:
    def wrapped(some_input):
        if isinstance(some_input, tuple):
            return func(some_input)
        return gamla.functional_generic.first(func((some_input,)))

    async def wrapped_async(some_input):
        if isinstance(some_input, tuple):
            return await func(some_input)
        return gamla.functional_generic.first(await func((some_input,)))

    if inspect.iscoroutinefunction(func):
        return wrapped_async
    return wrapped


def wrapped_partial(func: Callable, *args, **kwargs) -> Callable:
    partial_func = functools.partial(func, *args, **kwargs)
    functools.update_wrapper(partial_func, func)
    return partial_func


def ignore_input(inner):
    def ignore_and_run(*args, **kwargs):
        return inner()

    async def ignore_and_run_async(*args, **kwargs):
        return await inner()

    if inspect.iscoroutinefunction(inner):
        return ignore_and_run_async
    return ignore_and_run


def make_raise(exception):
    def inner():
        raise exception

    return ignore_input(inner)


@toolz.curry
def translate_exception(func, exc1, exc2):
    """`func` is assumed to be unary."""
    return toolz.excepts(exc1, func, make_raise(exc2))


@functools.lru_cache(maxsize=None)
def compute_stable_json_hash(item) -> Text:
    return hashlib.sha1(
        json.dumps(
            json.loads(item.to_json()), sort_keys=True, separators=(",", ":")
        ).encode("utf-8")
    ).hexdigest()


def star(function: Callable) -> Callable:
    def star_and_run(x):
        return function(*x)

    async def star_and_run_async(x):
        return await function(*x)

    if inspect.iscoroutinefunction(function):
        return star_and_run_async
    return star_and_run


@toolz.curry
def _assert_f_output_on_inp(f, inp):
    assert f(inp)


def assert_that(f):
    return curried.do(_assert_f_output_on_inp(f))


@toolz.curry
def pmap(f, n_workers, it):
    # The `tuple` is for callers convenience (even without it, the pool is eager).
    return tuple(futures.ThreadPoolExecutor(max_workers=n_workers).map(f, it))


@toolz.curry
def pfilter(f, it):
    return toolz.pipe(
        it,
        bifurcate(pmap(f, None), curried.map(toolz.identity)),
        zip,
        curried.filter(gamla.functional_generic.first),
        curried.map(toolz.second),
    )


logger = curried.do(logging.info)


def log_text(text: Text, level: int = logging.INFO):
    return curried.do(lambda x: logging.log(level, text.format(x)))


def just(x):
    return ignore_input(lambda: x)


# To get a unique caching key for each function invocation, we take `args` and `items()`
# of `kwargs` and sort them (by keys), while also marking the beginning of `kwargs`.
# Inspired by: http://code.activestate.com/recipes/578078/ (python LRU cache
# implementation).
def make_call_key(args, kwargs):
    """Stable id for function calls, can be used for caching."""
    key = args
    if kwargs:
        key += "##kwargs##", tuple(sorted(kwargs.items()))
    return key


@toolz.curry
def top(iterable, key=toolz.identity):
    """Generates elements from max to min."""
    h = []
    for i, value in enumerate(iterable):
        # Use the index as a tie breaker.
        heapq_max.heappush_max(h, (key(value), i, value))
    while h:
        yield toolz.nth(2, heapq_max.heappop_max(h))


@toolz.curry
def bottom(iterable, key=toolz.identity):
    """Generates elements from min to max."""
    h = []
    for i, value in enumerate(iterable):
        # Use the index as a tie breaker.
        heapq.heappush(h, (key(value), i, value))
    while h:
        yield toolz.nth(2, heapq.heappop(h))


def profileit(func):
    def wrapper(*args, **kwargs):
        filename = func.__name__ + ".profile"
        prof = cProfile.Profile()
        retval = prof.runcall(func, *args, **kwargs)
        prof.dump_stats(filename)
        logging.info(f"Saved profiling stats to {filename}")
        return retval

    return wrapper


@toolz.curry
def inside(val, container):
    return val in container


average = toolz.compose_left(
    bifurcate(sum, toolz.count),
    toolz.excepts(ZeroDivisionError, star(operator.truediv), lambda _: 0),
)


@toolz.curry
def len_equals(length: int, seq):
    return len(seq) == length


@toolz.curry
def skip(n, seq):
    for i, x in enumerate(seq):
        if i < n:
            continue
        yield x


def wrap_tuple(x):
    return (x,)


def invoke(x):
    return x()


@toolz.curry
def assoc_in(d, keys, value, factory=dict):
    return update_in(d, keys, lambda x: value, value, factory)


@toolz.curry
def update_in(d, keys, func, default=None, factory=dict):
    ks = iter(keys)
    k = next(ks)

    rv = inner = factory()
    rv.update(d)

    for key in ks:
        if k in d or isinstance(d, list):
            d = d[k]
            if isinstance(d, dict):
                dtemp = {}
                dtemp.update(d)
            elif isinstance(d, list):
                dtemp = []
                dtemp.extend(d)
            else:
                dtemp = factory()
        else:
            d = dtemp = factory()

        inner[k] = inner = dtemp
        k = key

    if k in d:
        inner[k] = func(d[k])
    else:
        inner[k] = func(default)
    return rv


@toolz.curry
def dataclass_transform(
    attr_name: Text, attr_transformer: Callable[[Any], Any], dataclass_instance
):
    return dataclasses.replace(
        dataclass_instance,
        **{
            attr_name: toolz.pipe(
                dataclass_instance, operator.attrgetter(attr_name), attr_transformer
            )
        },
    )


@toolz.curry
def dataclass_replace(attr_name: Text, attr_value: Any, dataclass_instance):
    return dataclasses.replace(dataclass_instance, **{attr_name: attr_value})


_R = TypeVar("_R")
_E = TypeVar("_E")


@toolz.curry
def reduce(
    reducer: Callable[[_R, _E], _R], initial_value: _R, elements: Iterable[_E]
) -> _R:
    return functools.reduce(reducer, elements, initial_value)


@toolz.curry
def suffix(val, it: Iterable):
    return itertools.chain(it, (val,))


@toolz.curry
def prefix(val, it: Iterable):
    return itertools.chain((val,), it)


@toolz.curry
def concat_with(new_it: Iterable, it: Iterable):
    return itertools.chain(it, new_it)

<<<<<<< HEAD
    @toolz.curry
    def filter_by_max(key:Callable,it:Iterable):
        max=toolz.compose_left(curried.map(key),curried.sorted,toolz.last)(it)
        return toolz.filter(toolz.compose_left(key,operator.eq(max)),it)
=======

@toolz.curry
def wrap_str(wrapping_string: Text, x: Text) -> Text:
    return wrapping_string.format(x)


@toolz.curry
def apply(value, function):
    return function(value)


@toolz.curry
def drop_last_while(predicate: Callable[[Any], bool], seq: Sequence) -> Sequence:
    return toolz.pipe(
        seq, reversed, toolz.curry(itertools.dropwhile)(predicate), tuple, reversed
    )


@toolz.curry
def partition_after(
    predicate: Callable[[Any], bool], seq: Sequence
) -> Sequence[Sequence]:
    return toolz.reduce(
        lambda a, b: (*a, (b,))
        if not a or predicate(a[-1][-1])
        else (*a[:-1], (*a[-1], b)),
        seq,
        (),
    )


@toolz.curry
def partition_before(
    predicate: Callable[[Any], bool], seq: Sequence
) -> Sequence[Sequence]:
    return toolz.reduce(
        lambda a, b: (*a, (b,)) if not a or predicate(b) else (*a[:-1], (*a[-1], b)),
        seq,
        (),
    )


def get_all_n_grams(seq):
    return toolz.pipe(
        range(1, len(seq) + 1), curried.mapcat(curried.sliding_window(seq=seq))
    )
>>>>>>> 8cbea3c1
<|MERGE_RESOLUTION|>--- conflicted
+++ resolved
@@ -9,11 +9,7 @@
 import json
 import logging
 from concurrent import futures
-<<<<<<< HEAD
-from typing import Any, Callable, Iterable, Text, TypeVar
-=======
-from typing import Any, Callable, Iterable, Sequence, Text, Type, TypeVar
->>>>>>> 8cbea3c1
+from typing import Any, Callable, Iterable, Sequence, Text, TypeVar
 
 import heapq_max
 import toolz
@@ -316,12 +312,6 @@
 def concat_with(new_it: Iterable, it: Iterable):
     return itertools.chain(it, new_it)
 
-<<<<<<< HEAD
-    @toolz.curry
-    def filter_by_max(key:Callable,it:Iterable):
-        max=toolz.compose_left(curried.map(key),curried.sorted,toolz.last)(it)
-        return toolz.filter(toolz.compose_left(key,operator.eq(max)),it)
-=======
 
 @toolz.curry
 def wrap_str(wrapping_string: Text, x: Text) -> Text:
@@ -367,5 +357,4 @@
 def get_all_n_grams(seq):
     return toolz.pipe(
         range(1, len(seq) + 1), curried.mapcat(curried.sliding_window(seq=seq))
-    )
->>>>>>> 8cbea3c1
+    )