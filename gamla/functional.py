--- conflicted
+++ resolved
@@ -497,20 +497,19 @@
     return itemgetter
 
 
-<<<<<<< HEAD
+def itemgetter_or_none(attr):
+    def itemgetter_or_none(obj):
+        return obj.get(attr, None)
+
+    return itemgetter_or_none
+
+
 def itemgetter_with_default(default, attr):
     return toolz.excepts(
         (KeyError, IndexError),
         just(default),
         itemgetter(attr),
     )
-=======
-def itemgetter_or_none(attr):
-    def itemgetter_or_none(obj):
-        return obj.get(attr, None)
-
-    return itemgetter_or_none
->>>>>>> 6f62ecb9
 
 
 def equals(x):
