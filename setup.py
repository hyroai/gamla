import setuptools

with open("README.md", "r") as fh:
    _LONG_DESCRIPTION = fh.read()


setuptools.setup(
    name="gamla",
<<<<<<< HEAD
    version="0.0.74",
=======
    version="0.0.73",
>>>>>>> e359e6ec
    long_description=_LONG_DESCRIPTION,
    long_description_content_type="text/markdown",
    packages=setuptools.find_namespace_packages(),
    install_requires=[
        "async-timeout",
        "dataclasses_json",
        "heapq_max",
        "pytest-asyncio",
        "pytest>=5.4.0",
        "requests",
        "toolz",
        "frozendict",
    ],
)<|MERGE_RESOLUTION|>--- conflicted
+++ resolved
@@ -6,11 +6,7 @@
 
 setuptools.setup(
     name="gamla",
-<<<<<<< HEAD
     version="0.0.74",
-=======
-    version="0.0.73",
->>>>>>> e359e6ec
     long_description=_LONG_DESCRIPTION,
     long_description_content_type="text/markdown",
     packages=setuptools.find_namespace_packages(),
